#[cfg(feature = "chess-tui")]
extern crate chess_tui;

use chess_tui::app::{App, AppResult};
use chess_tui::config::Config;
use chess_tui::constants::{home_dir, DisplayMode};
use chess_tui::event::{Event, EventHandler};
use chess_tui::handler::{handle_key_events, handle_mouse_events};
use chess_tui::logging;
use chess_tui::skin::Skin;
use chess_tui::ui::tui::Tui;
use clap::Parser;
use log::LevelFilter;
use std::fs::{self, File};
use std::io::Write;
use std::panic;
use std::path::Path;

/// Simple program to greet a person
#[derive(Parser, Debug)]
#[command(author, version, about, long_about = None)]
struct Args {
    /// Path for the chess engine
    #[arg(short, long, default_value = "")]
    engine_path: String,
    /// Bot thinking depth for chess engine (1-255)
    #[arg(short, long, default_value = "10")]
    depth: u8,
    /// Lichess API token
    #[arg(short, long)]
    lichess_token: Option<String>,
}

fn main() -> AppResult<()> {
    // Used to enable mouse capture
    ratatui::crossterm::execute!(
        std::io::stdout(),
        ratatui::crossterm::event::EnableMouseCapture
    )?;
    // Parse the cli arguments
    let args = Args::parse();

    let home_dir = home_dir()?;
    let folder_path = home_dir.join(".config/chess-tui");
    let config_path = home_dir.join(".config/chess-tui/config.toml");

    // Create the configuration file
    config_create(&args, &folder_path, &config_path)?;

    // Create an application.
    let mut app = App::default();

    // We store the chess engine path if there is one
    if let Ok(content) = fs::read_to_string(config_path) {
        if content.trim().is_empty() {
            app.chess_engine_path = None;
        } else {
            let config: Config = toml::from_str(&content).unwrap_or_default();

            if let Some(engine_path) = config.engine_path {
                app.chess_engine_path = Some(engine_path);
            }
            // Set the display mode based on the configuration file
            if let Some(display_mode) = config.display_mode {
                app.game.ui.display_mode = match display_mode.as_str() {
                    "ASCII" => DisplayMode::ASCII,
                    "CUSTOM" => DisplayMode::CUSTOM,
                    _ => DisplayMode::DEFAULT,
                };
            }
            // Add log level handling
            if let Some(log_level) = config.log_level {
                app.log_level = log_level.parse().unwrap_or(LevelFilter::Off);
            }
            // Add bot depth handling
            if let Some(bot_depth) = config.bot_depth {
                app.bot_depth = bot_depth;
            }
            // Add selected skin name handling
            if let Some(selected_skin_name) = config.selected_skin_name {
                app.selected_skin_name = selected_skin_name;
            }
            // Add lichess token handling
            if let Some(lichess_token) = config.lichess_token {
                app.lichess_token = Some(lichess_token);
            }
        }
    } else {
        println!("Error reading the file or the file does not exist");
    }

    // Always start with Default and ASCII display modes at the beginning
    app.available_skins.push(Skin::default_display_mode());
    app.available_skins.push(Skin::ascii_display_mode());

    // Load all available skins from skins.json
    let skins_path = home_dir.join(".config/chess-tui/skins.json");

    // Create skins.json if it doesn't exist
    if !skins_path.exists() {
        if let Err(e) = create_default_skins_file(&skins_path) {
            eprintln!("Failed to create default skins.json: {}", e);
        }
    }

    if skins_path.exists() {
        match Skin::load_all_skins(&skins_path) {
            Ok(skins) => {
                // Filter out any "Default" or "ASCII" skins from JSON to avoid duplicates
                let custom_skins: Vec<Skin> = skins
                    .into_iter()
                    .filter(|s| s.name != "Default" && s.name != "ASCII")
                    .collect();
                app.available_skins.extend(custom_skins);
            }
            Err(e) => {
                eprintln!("Failed to load skins: {}", e);
            }
        }
    }

    // Apply selected skin
    if let Some(skin) = Skin::get_skin_by_name(&app.available_skins, &app.selected_skin_name) {
        app.loaded_skin = Some(skin.clone());
        app.game.ui.skin = skin.clone();
        // Set display mode based on skin name
        match app.selected_skin_name.as_str() {
            "Default" => app.game.ui.display_mode = DisplayMode::DEFAULT,
            "ASCII" => app.game.ui.display_mode = DisplayMode::ASCII,
            _ => {
                // For custom skins, set to CUSTOM if not already set
                if app.game.ui.display_mode == DisplayMode::DEFAULT {
                    app.game.ui.display_mode = DisplayMode::CUSTOM;
                }
            }
        }
    } else {
        // Fallback: use the first available skin if selected skin not found
        if let Some(first_skin) = app.available_skins.first() {
            app.selected_skin_name = first_skin.name.clone();
            app.loaded_skin = Some(first_skin.clone());
            app.game.ui.skin = first_skin.clone();
            // Set display mode based on skin name
            match app.selected_skin_name.as_str() {
                "Default" => app.game.ui.display_mode = DisplayMode::DEFAULT,
                "ASCII" => app.game.ui.display_mode = DisplayMode::ASCII,
                _ => app.game.ui.display_mode = DisplayMode::CUSTOM,
            }
        }
    }

    // Command line arguments take precedence over configuration file
    if !args.engine_path.is_empty() {
        app.chess_engine_path = Some(args.engine_path.clone());
    }

    // Command line depth argument takes precedence over configuration file
    app.bot_depth = args.depth;

    // Command line lichess token takes precedence over configuration file
    if let Some(token) = &args.lichess_token {
        app.lichess_token = Some(token.clone());
    }

    // Setup logging
    if let Err(e) = logging::setup_logging(&folder_path, &app.log_level) {
        eprintln!("Failed to initialize logging: {}", e);
    }

    // Initialize the terminal user interface.
    let terminal = ratatui::try_init()?;
    let events = EventHandler::new(250);
    let mut tui = Tui::new(terminal, events);

    let default_panic = std::panic::take_hook();
    panic::set_hook(Box::new(move |info| {
        ratatui::restore();
        ratatui::crossterm::execute!(
            std::io::stdout(),
            ratatui::crossterm::event::DisableMouseCapture
        )
        .unwrap();
        default_panic(info);
    }));

    // Start the main loop.
    while app.running {
        // Render the user interface.
        tui.draw(&mut app)?;
        // Handle events.
        match tui.events.next()? {
            Event::Tick => app.tick(),
            Event::Key(key_event) => handle_key_events(key_event, &mut app)?,
            Event::Mouse(mouse_event) => handle_mouse_events(mouse_event, &mut app)?,
            Event::Resize(_, _) => {}
        }

        // Check if bot should start thinking
        if !app.is_bot_thinking()
            && app
                .game
                .logic
                .bot
                .as_ref()
                .is_some_and(|bot| bot.bot_will_move)
        {
            app.start_bot_thinking();
            if let Some(bot) = app.game.logic.bot.as_mut() {
                bot.bot_will_move = false;
            }
        }

        // Check if bot move is ready
        if app.check_bot_move() {
            app.check_and_show_game_end();
        }

<<<<<<< HEAD
        // Check if Lichess seek is done
        app.check_lichess_seek();

        // Check if game ended
        app.check_game_end_status();

        if let Some(opponent) = app.game.logic.opponent.as_mut() {
            if !opponent.game_started {
                match wait_for_game_start(opponent) {
                    Ok(true) => {
                        opponent.game_started = true;
                        app.current_popup = None;
                    }
                    Ok(false) => {
                        // Still waiting, do nothing
                    }
                    Err(e) => {
                        log::error!("Error waiting for game start: {}", e);
                    }
                }
            }
        }

        // If it's the opponent turn, wait for the opponent to move
        // Only check when it's actually the opponent's turn to avoid unnecessary work
        if let Some(opponent) = app.game.logic.opponent.as_ref() {
            // Check if it's the opponent's turn: if player_turn == opponent.color, it's opponent's turn
            let is_opponent_turn = app.game.logic.player_turn == opponent.color;
            
            // Only check for TCP multiplayer moves here (Lichess is handled in tick())
            // Check both the turn and the flag for TCP multiplayer
            if is_opponent_turn && opponent.opponent_will_move {
                // Check if it's TCP (not Lichess) - Lichess is handled in tick()
                let is_tcp = matches!(opponent.kind, Some(chess_tui::game_logic::opponent::OpponentKind::Tcp(_)));
                
                if is_tcp {
                    tui.draw(&mut app)?;

                    if !app.game.logic.game_board.is_checkmate()
                        && !app.game.logic.game_board.is_draw()
                        && app.game.logic.execute_opponent_move()
                    {
                        app.game.switch_player_turn();
                    }
=======
        // If it's the opponent turn and the game started, wait for the opponent to move
        if let Some(opponent) = app.game.logic.opponent.as_mut() {
            if opponent.game_started && opponent.opponent_will_move {
                tui.draw(&mut app)?;

                if !app.game.logic.game_board.is_checkmate()
                    && !app.game.logic.game_board.is_draw()
                    && app.game.logic.execute_opponent_move()
                {
                    app.game.switch_player_turn();
                }
>>>>>>> fee24b5f

                    // need to be centralised
                    app.check_game_end_status();
                    tui.draw(&mut app)?;
                }
            }
        }
    }

    // Exit the user interface.
    ratatui::try_restore()?;
    // Free up the mouse, otherwise it will remain linked to the terminal
    ratatui::crossterm::execute!(
        std::io::stdout(),
        ratatui::crossterm::event::DisableMouseCapture
    )?;

    Ok(())
}

fn config_create(args: &Args, folder_path: &Path, config_path: &Path) -> AppResult<()> {
    std::fs::create_dir_all(folder_path)?;

    if !config_path.exists() {
        //write to console
        File::create(config_path)?;
    }

    // Attempt to read the configuration file and parse it as a TOML Value.
    // If we encounter any issues (like the file not being readable or not being valid TOML), we start with a new, empty TOML table instead.
    let mut config: Config = match fs::read_to_string(config_path) {
        Ok(content) => toml::from_str(&content).unwrap_or_default(),
        Err(_) => Config::default(),
    };

    // We update the configuration with the engine_path and display_mode.
    // If these keys are already in the configuration, we leave them as they are.
    // If they're not, we add them with default values.
    if config.engine_path.as_ref().is_none_or(|s| s.is_empty()) {
        if args.engine_path.is_empty() {
            config.engine_path = Some(String::new());
        } else {
            config.engine_path = Some(args.engine_path.clone());
        }
    }

    if config.display_mode.is_none() {
        config.display_mode = Some("DEFAULT".to_string());
    }
    if config.log_level.is_none() {
        config.log_level = Some(LevelFilter::Off.to_string());
    }
    if config.bot_depth.is_none() {
        config.bot_depth = Some(10);
    }
    if config.selected_skin_name.is_none() {
        config.selected_skin_name = Some("Default".to_string());
    }
    
    // Always update Lichess token if provided via command line
    if let Some(token) = &args.lichess_token {
        config.lichess_token = Some(token.clone());
    }

    // Update bot_depth if provided via command line
    if args.depth != 10 {
        config.bot_depth = Some(args.depth);
    }

    let toml_string = toml::to_string(&config)
        .expect("Failed to serialize config to TOML. This is a bug, please report it.");
    let mut file = File::create(config_path)?;
    file.write_all(toml_string.as_bytes())?;

    Ok(())
}

fn create_default_skins_file(skins_path: &Path) -> AppResult<()> {
    // Ensure the directory exists
    if let Some(parent) = skins_path.parent() {
        std::fs::create_dir_all(parent)?;
    }

    // Default skins.json content (embedded at compile time)
    const DEFAULT_SKINS: &str = include_str!("default_skins.json");

    let mut file = File::create(skins_path)?;
    file.write_all(DEFAULT_SKINS.as_bytes())?;

    Ok(())
}

#[cfg(test)]
mod tests {
    use super::*;
    use std::fs;

    #[test]
    fn test_config_create() {
        let args = Args {
            engine_path: "test_engine_path".to_string(),
            depth: 10,
            lichess_token: None,
        };

        let home_dir = home_dir().expect("Failed to get home directory");
        let folder_path = home_dir.join(".test/chess-tui");
        let config_path = home_dir.join(".test/chess-tui/config.toml");

        let result = config_create(&args, &folder_path, &config_path);

        assert!(result.is_ok());
        assert!(config_path.exists());

        let content = fs::read_to_string(&config_path).unwrap();
        let config: Config = toml::from_str(&content).unwrap();

        assert_eq!(config.engine_path.unwrap(), "test_engine_path");
        assert_eq!(config.display_mode.unwrap(), "DEFAULT");
        assert_eq!(config.bot_depth.unwrap(), 10);
        let removed = fs::remove_file(config_path);
        assert!(removed.is_ok());
    }
}<|MERGE_RESOLUTION|>--- conflicted
+++ resolved
@@ -214,8 +214,6 @@
         if app.check_bot_move() {
             app.check_and_show_game_end();
         }
-
-<<<<<<< HEAD
         // Check if Lichess seek is done
         app.check_lichess_seek();
 
@@ -260,19 +258,6 @@
                     {
                         app.game.switch_player_turn();
                     }
-=======
-        // If it's the opponent turn and the game started, wait for the opponent to move
-        if let Some(opponent) = app.game.logic.opponent.as_mut() {
-            if opponent.game_started && opponent.opponent_will_move {
-                tui.draw(&mut app)?;
-
-                if !app.game.logic.game_board.is_checkmate()
-                    && !app.game.logic.game_board.is_draw()
-                    && app.game.logic.execute_opponent_move()
-                {
-                    app.game.switch_player_turn();
-                }
->>>>>>> fee24b5f
 
                     // need to be centralised
                     app.check_game_end_status();

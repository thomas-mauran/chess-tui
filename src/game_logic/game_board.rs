use super::coord::Coord;
use crate::pieces::{PieceMove, PieceType};
use shakmaty::{Chess, Color, Piece, Position};

/// ## visual representation
///
/// ### how it's stored:
///
/// . 0 1 2 3 4 5 6 7 .
/// 0 ♖ ♘ ♗ ♕ ♔ ♗ ♘ ♖ 0
/// 1 ♙ ♙ ♙ ♙ ♙ ♙ ♙ ♙ 1
/// 2 . . . . . . . . 2
/// 3 . . . . . . . . 3
/// 4 . . . . . . . . 4
/// 5 . . . . . . . . 5
/// 6 ♟ ♟ ♟ ♟ ♟ ♟ ♟ ♟ 6
/// 7 ♜ ♞ ♝ ♛ ♚ ♝ ♞ ♜ 7
/// . 0 1 2 3 4 5 6 7 .
///
/// ### how it's rendered:
///
/// . a b c d e f g h .
/// 8 ♖ ♘ ♗ ♕ ♔ ♗ ♘ ♖ 8
/// 7 ♙ ♙ ♙ ♙ ♙ ♙ ♙ ♙ 7
/// 6 . . . . . . . . 6
/// 5 . . . . . . . . 5
/// 4 . . . . . . . . 4
/// 3 . . . . . . . . 3
/// 2 ♟ ♟ ♟ ♟ ♟ ♟ ♟ ♟ 2
/// 1 ♜ ♞ ♝ ♛ ♚ ♝ ♞ ♜ 1
/// . a b c d e f g h .
/// only the pure gameboard, no additional information
///
#[derive(Debug, Clone)]
pub struct GameBoard {
    // historic of the past Moves of the board
    pub move_history: Vec<PieceMove>,
    /// historic of the past gameboards states.
    /// The last position is the current position.
    pub position_history: Vec<Chess>,
    // the number of consecutive non pawn or capture moves
    pub consecutive_non_pawn_or_capture: i32,
    pub taken_pieces: Vec<Piece>,
    /// Track if the board is currently flipped (for coordinate conversion)
    pub is_flipped: bool,
}

impl Default for GameBoard {
    fn default() -> Self {
        Self {
            move_history: Vec::new(),
            position_history: vec![Chess::default()],
            consecutive_non_pawn_or_capture: 0,
            taken_pieces: Vec::new(),
            is_flipped: false,
        }
    }
}

impl GameBoard {
    pub fn get_last_move_piece_type_as_string(&self) -> String {
        if let Some(last_move) = self.move_history.last() {
            match last_move.piece_type {
                PieceType::Pawn => "p".to_string(),
                PieceType::Knight => "n".to_string(),
                PieceType::Bishop => "b".to_string(),
                PieceType::Rook => "r".to_string(),
                PieceType::Queen => "q".to_string(),
                PieceType::King => "k".to_string(),
            }
        } else {
            String::new()
        }
    }

    pub fn increment_consecutive_non_pawn_or_capture(
        &mut self,
        role_from: PieceType,
        role_to: Option<PieceType>,
    ) {
        match (role_from, role_to) {
            (PieceType::Pawn, _) | (_, Some(_)) => {
                self.consecutive_non_pawn_or_capture = 0;
            }
            _ => {
                self.consecutive_non_pawn_or_capture += 1;
            }
        }
    }

    pub fn reset(&mut self) {
        self.move_history.clear();
        self.position_history.clear();
        self.position_history.push(Chess::default());
        self.consecutive_non_pawn_or_capture = 0;
        self.is_flipped = false;
    }

<<<<<<< HEAD
    /// Gets the last position in the history.
    pub fn position(&mut self) -> &mut Chess {
        self.position_history.last_mut().unwrap()
=======
        let piece_type_to = self.get_piece_type(to);
        let piece_color = self.get_piece_color(to);
        // We check if there is a piece and we are not doing a castle
        if let (Some(piece_type), Some(piece_color)) = (piece_type_to, piece_color) {
            if piece_type != PieceType::Rook && piece_color != player_turn {
                self.push_to_taken_piece(piece_type, piece_color)
            }
        }
>>>>>>> f8cfba93
    }

    // Check if the game is a draw by repetition
    pub fn is_draw_by_repetition(&self) -> bool {
        let mut position_counts = std::collections::HashMap::new();
        for board in self.position_history.iter() {
            let count = position_counts.entry(board).or_insert(0);
            *count += 1;

            if *count >= 3 {
                return true;
            }
        }
        false
    }

    // Check if the game is a draw
    pub fn is_draw(&mut self, _player_turn: Color) -> bool {
        self.position().is_stalemate()
            || self.consecutive_non_pawn_or_capture == 50
            || self.is_draw_by_repetition()
            || self.position().is_insufficient_material()
    }

    pub fn is_latest_move_promotion(&self) -> bool {
        // Check if last move in our history was a pawn reaching the back rank
        if let Some(last_move) = self.move_history.last() {
            last_move.piece_type == PieceType::Pawn
                && (last_move.to.row == 0 || last_move.to.row == 7)
        } else {
            false
        }
    }

    /// Get piece type at a coordinate (handles flipped board)
    pub fn get_piece_type(&self, coord: &Coord) -> Option<PieceType> {
        if !coord.is_valid() {
            return None;
        }

        let actual_coord = if self.is_flipped {
            Coord::new(7 - coord.row, 7 - coord.col)
        } else {
            *coord
        };

        let square = actual_coord.to_square()?;
        let chess = self.position_history.last()?;
        chess
            .board()
            .piece_at(square)
            .map(|p| PieceType::from_role(p.role))
    }

    /// Get piece color at a coordinate (handles flipped board)
    pub fn get_piece_color(&self, coord: &Coord) -> Option<Color> {
        if !coord.is_valid() {
            return None;
        }

        let actual_coord = if self.is_flipped {
            Coord::new(7 - coord.row, 7 - coord.col)
        } else {
            *coord
        };

        let square = actual_coord.to_square()?;
        let chess = self.position_history.last()?;
        chess.board().piece_at(square).map(|p| p.color)
    }

    /// Get authorized positions for a piece at the given coordinate
    pub fn get_authorized_positions(&self, player_turn: Color, coord: Coord) -> Vec<Coord> {
        if !coord.is_valid() {
            return vec![];
        }

        // If board is flipped, we need to convert the coordinate back to standard orientation
        let actual_coord = if self.is_flipped {
            Coord::new(7 - coord.row, 7 - coord.col)
        } else {
            coord
        };

        let chess = self.position_history.last().unwrap();
        let from_square = match actual_coord.to_square() {
            Some(s) => s,
            None => return vec![],
        };

        // Check if there's a piece at this position and it's the right color
        if let Some(piece) = chess.board().piece_at(from_square) {
            if piece.color != player_turn {
                return vec![];
            }
        } else {
            return vec![];
        }

        // Get all legal moves
        let legal_moves = chess.legal_moves();
        let mut positions = Vec::new();

        for m in legal_moves {
            if m.from() == Some(from_square) {
                let mut target_coord = Coord::from_square(m.to());
                // If board is flipped, flip the target coordinates back
                if self.is_flipped {
                    target_coord = Coord::new(7 - target_coord.row, 7 - target_coord.col);
                }
                positions.push(target_coord);
            }
        }

        positions
    }

    /// Check if the king is in check
    pub fn is_getting_checked(&self, player_turn: Color) -> bool {
        let chess = self.position_history.last().unwrap();
        chess.is_check() && chess.turn() == player_turn
    }

    /// Get the king's coordinates
    pub fn get_king_coordinates(&self, color: Color) -> Coord {
        let chess = self.position_history.last().unwrap();
        let king_square = chess.board().king_of(color).unwrap();
        let mut coord = Coord::from_square(king_square);

        // If board is flipped, flip the coordinate for display
        if self.is_flipped {
            coord = Coord::new(7 - coord.row, 7 - coord.col);
        }

        coord
    }

    /// Check if game is checkmate
    pub fn is_checkmate(&self, player_turn: Color) -> bool {
        let chess = self.position_history.last().unwrap();
        chess.is_checkmate() && chess.turn() == player_turn
    }

    /// Check if last move was castling
    pub fn is_latest_move_castling(&self, from: Coord, to: Coord) -> bool {
        if let Some(piece_type) = self.get_piece_type(&from) {
            if piece_type == PieceType::King {
                let distance = (from.col as i32 - to.col as i32).abs();
                return distance >= 2;
            }
        }
        false
    }

    /// Flip the board for alternating perspectives
    pub fn flip_the_board(&mut self) {
        // Just toggle the flipped flag - shakmaty board stays in standard orientation
        self.is_flipped = !self.is_flipped;
    }

    /// Get FEN position for UCI engine
    pub fn fen_position(&self, _is_bot_starting: bool, _player_turn: Color) -> String {
        let chess = self.position_history.last().unwrap();
        // Use FEN display from shakmaty
        use shakmaty::fen::Fen;
        let fen = Fen::from_position(chess.clone(), shakmaty::EnPassantMode::Legal);
        fen.to_string()
    }

    /// Get black taken pieces
    pub fn black_taken_pieces(&self) -> Vec<PieceType> {
        self.taken_pieces
            .iter()
            .filter(|p| p.color == Color::Black)
            .map(|p| PieceType::from_role(p.role))
            .collect()
    }

    /// Get white taken pieces
    pub fn white_taken_pieces(&self) -> Vec<PieceType> {
        self.taken_pieces
            .iter()
            .filter(|p| p.color == Color::White)
            .map(|p| PieceType::from_role(p.role))
            .collect()
    }

    /// Execute a move on the shakmaty Chess position and sync the visual board
    /// Optionally specify a promotion piece type
    pub fn execute_shakmaty_move(&mut self, from: Coord, to: Coord) -> bool {
        self.execute_shakmaty_move_with_promotion(from, to, None)
    }

    /// Execute a move from standard (non-flipped) coordinates
    /// Used for bot and opponent moves which come from external sources in standard notation
    pub fn execute_standard_move(
        &mut self,
        from: Coord,
        to: Coord,
        promotion: Option<PieceType>,
    ) -> bool {
        let from_square = match from.to_square() {
            Some(s) => s,
            None => return false,
        };

        let to_square = match to.to_square() {
            Some(s) => s,
            None => return false,
        };

        // Get current position
        let mut chess = self.position_history.last().unwrap().clone();

        // Check if there's a piece at the destination to track captures
        if let Some(captured_piece) = chess.board().piece_at(to_square) {
            self.taken_pieces.push(captured_piece);
        }

        // Find the legal move that matches
        let legal_moves = chess.legal_moves();
        let matching_move = legal_moves.iter().find(|m| {
            if m.from() == Some(from_square) && m.to() == to_square {
                // If a promotion is specified, make sure it matches
                if let Some(promo_type) = promotion {
                    if let Some(promo_role) = m.promotion() {
                        return promo_role == promo_type.to_role();
                    }
                    return false;
                }
                true
            } else {
                false
            }
        });

        if let Some(shakmaty_move) = matching_move {
            // Execute the move in shakmaty
            chess = chess.play(shakmaty_move).unwrap();

            // Update position history
            self.position_history.push(chess);

            true
        } else {
            false
        }
    }

    /// Execute a move with optional promotion
    pub fn execute_shakmaty_move_with_promotion(
        &mut self,
        from: Coord,
        to: Coord,
        promotion: Option<PieceType>,
    ) -> bool {
        // Convert coordinates to squares, accounting for flip
        let actual_from = if self.is_flipped {
            Coord::new(7 - from.row, 7 - from.col)
        } else {
            from
        };

        let actual_to = if self.is_flipped {
            Coord::new(7 - to.row, 7 - to.col)
        } else {
            to
        };

        let from_square = match actual_from.to_square() {
            Some(s) => s,
            None => return false,
        };

        let to_square = match actual_to.to_square() {
            Some(s) => s,
            None => return false,
        };

        // Get current position
        let mut chess = self.position_history.last().unwrap().clone();

        // Check if there's a piece at the destination to track captures
        if let Some(captured_piece) = chess.board().piece_at(to_square) {
            self.taken_pieces.push(captured_piece);
        }

        // Find the legal move that matches
        let legal_moves = chess.legal_moves();
        let matching_move = legal_moves.iter().find(|m| {
            if m.from() == Some(from_square) && m.to() == to_square {
                // If a promotion is specified, make sure it matches
                if let Some(promo_type) = promotion {
                    if let Some(promo_role) = m.promotion() {
                        return promo_role == promo_type.to_role();
                    }
                    // If we specified a promotion but move doesn't have one, skip
                    return false;
                }
                true
            } else {
                false
            }
        });

        if let Some(shakmaty_move) = matching_move {
            // Execute the move in shakmaty
            chess = chess.play(shakmaty_move).unwrap();

            // Update position history
            self.position_history.push(chess);

            true
        } else {
            false
        }
    }
}<|MERGE_RESOLUTION|>--- conflicted
+++ resolved
@@ -84,6 +84,7 @@
             }
             _ => {
                 self.consecutive_non_pawn_or_capture += 1;
+
             }
         }
     }
@@ -96,20 +97,9 @@
         self.is_flipped = false;
     }
 
-<<<<<<< HEAD
     /// Gets the last position in the history.
     pub fn position(&mut self) -> &mut Chess {
         self.position_history.last_mut().unwrap()
-=======
-        let piece_type_to = self.get_piece_type(to);
-        let piece_color = self.get_piece_color(to);
-        // We check if there is a piece and we are not doing a castle
-        if let (Some(piece_type), Some(piece_color)) = (piece_type_to, piece_color) {
-            if piece_type != PieceType::Rook && piece_color != player_turn {
-                self.push_to_taken_piece(piece_type, piece_color)
-            }
-        }
->>>>>>> f8cfba93
     }
 
     // Check if the game is a draw by repetition

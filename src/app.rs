use dirs::home_dir;
use log::LevelFilter;
use toml::Value;

use crate::{
    constants::{DisplayMode, Pages, Popups},
    game_logic::{bot::Bot, game::Game, opponent::Opponent},
    server::game_server::GameServer,
};
use shakmaty::Color;
use std::{
    error,
    fs::{self, File},
    io::Write,
    net::{IpAddr, UdpSocket},
    thread::sleep,
    time::Duration,
};

/// Application result type.
pub type AppResult<T> = std::result::Result<T, Box<dyn error::Error>>;

/// Application.
pub struct App {
    /// Is the application running?
    pub running: bool,
    /// Game
    pub game: Game,
    /// Current page to render
    pub current_page: Pages,
    /// Current popup to render
    pub current_popup: Option<Popups>,
    // Selected color when playing against the bot
    pub selected_color: Option<Color>,
    /// Hosting
    pub hosting: Option<bool>,
    /// Host Ip
    pub host_ip: Option<String>,
    /// menu current cursor
    pub menu_cursor: u8,
    /// path of the chess engine
    pub chess_engine_path: Option<String>,
    pub log_level: LevelFilter,
    /// Bot thinking depth for chess engine
    pub bot_depth: u8,
}

impl Default for App {
    fn default() -> Self {
        Self {
            running: true,
            game: Game::default(),
            current_page: Pages::Home,
            current_popup: None,
            selected_color: None,
            hosting: None,
            host_ip: None,
            menu_cursor: 0,
            chess_engine_path: None,
            log_level: LevelFilter::Off,
            bot_depth: 10,
        }
    }
}

impl App {
    pub fn toggle_help_popup(&mut self) {
        if self.current_popup == Some(Popups::Help) {
            self.current_popup = None;
        } else {
            self.current_popup = Some(Popups::Help);
        }
    }

    pub fn show_end_screen(&mut self) {
        self.current_popup = Some(Popups::EndScreen);
    }
    pub fn toggle_credit_popup(&mut self) {
        if self.current_page == Pages::Home {
            self.current_page = Pages::Credit;
        } else {
            self.current_page = Pages::Home;
        }
    }

    pub fn setup_game_server(&mut self, host_color: Color) {
        let is_host_white = host_color == Color::White;

        log::info!("Starting game server with host color: {:?}", host_color);

        std::thread::spawn(move || {
            let game_server = GameServer::new(is_host_white);
            log::info!("Game server created, starting server...");
            game_server.run();
        });

        sleep(Duration::from_millis(100));
    }

    pub fn create_opponent(&mut self) {
        let other_player_color = if self.selected_color.is_some() {
            Some(self.selected_color.unwrap().other())
        } else {
            None
        };

        if self.hosting.unwrap() {
            log::info!("Setting up host with color: {:?}", self.selected_color);
            self.current_popup = Some(Popups::WaitingForOpponentToJoin);
            self.host_ip = Some(format!("{}:2308", self.get_host_ip()));
        }

        let addr = self.host_ip.as_ref().unwrap().to_string();
        let addr_with_port = addr.to_string();
        log::info!("Attempting to connect to: {}", addr_with_port);

        // ping the server to see if it's up
        let s = UdpSocket::bind(addr_with_port.clone());
        if s.is_err() {
            log::error!(
                "Server is unreachable at {}: {}",
                addr_with_port,
                s.err().unwrap()
            );
            self.host_ip = None;
            return;
        }

        log::info!("Creating opponent with color: {:?}", other_player_color);
        self.game.opponent = Some(Opponent::new(addr_with_port, other_player_color));

        if !self.hosting.unwrap() {
            log::info!("Setting up client (non-host) player");
            self.selected_color = Some(self.game.opponent.as_mut().unwrap().color.other());
            self.game.opponent.as_mut().unwrap().game_started = true;
        }

        if self.selected_color.unwrap() == Color::Black {
            log::debug!("Flipping board for black player");
            self.game.game_board.flip_the_board();
        }
    }

    pub fn go_to_home(&mut self) {
        self.current_page = Pages::Home;
        self.restart();
    }

    pub fn get_host_ip(&self) -> IpAddr {
        let socket = UdpSocket::bind("0.0.0.0:0").unwrap();
        socket.connect("8.8.8.8:80").unwrap(); // Use an external IP to identify the default route

        socket.local_addr().unwrap().ip()
    }

    /// Handles the tick event of the terminal.
    pub fn tick(&self) {}

    /// Set running to false to quit the application.
    pub fn quit(&mut self) {
        self.running = false;
    }

    pub fn menu_cursor_up(&mut self, l: u8) {
        if self.menu_cursor > 0 {
            self.menu_cursor -= 1;
        } else {
            self.menu_cursor = l - 1;
        }
    }
    pub fn menu_cursor_right(&mut self, l: u8) {
        if self.menu_cursor < l - 1 {
            self.menu_cursor += 1;
        } else {
            self.menu_cursor = 0;
        }
    }
    pub fn menu_cursor_left(&mut self, l: u8) {
        if self.menu_cursor > 0 {
            self.menu_cursor -= 1;
        } else {
            self.menu_cursor = l - 1;
        }
    }
    pub fn menu_cursor_down(&mut self, l: u8) {
        if self.menu_cursor < l - 1 {
            self.menu_cursor += 1;
        } else {
            self.menu_cursor = 0;
        }
    }

    pub fn color_selection(&mut self) {
        self.current_popup = None;
        let color = match self.menu_cursor {
            0 => Color::White,
            1 => Color::Black,
            _ => unreachable!("Invalid color selection"),
        };
        self.selected_color = Some(color);
    }

    pub fn bot_setup(&mut self) {
        let empty = "".to_string();
        let path = match self.chess_engine_path.as_ref() {
            Some(engine_path) => engine_path,
            None => &empty,
        };

        if let Some(color) = self.selected_color {
<<<<<<< HEAD
            if color == Color::Black {
                self.game.bot = Some(Bot::new(path, true));

                // Flip the board once so Black player sees from their perspective
                self.game.game_board.flip_the_board();

=======
            let is_bot_starting = color == PieceColor::Black;
            self.game.bot = Some(Bot::new(path, is_bot_starting, self.bot_depth));

            // If the bot is starting (player is black), execute the bot's first move
            if is_bot_starting {
>>>>>>> f8cfba93
                self.game.execute_bot_move();
                self.game.player_turn = Color::Black;
            }
        }
    }

    pub fn hosting_selection(&mut self) {
        let choice = self.menu_cursor == 0;
        self.hosting = Some(choice);
        self.current_popup = None;
    }

    pub fn restart(&mut self) {
        let bot = self.game.bot.clone();
        let opponent = self.game.opponent.clone();
        self.game = Game::default();

        self.game.bot = bot;
        self.game.opponent = opponent;
        self.current_popup = None;

        if self.game.bot.as_ref().is_some()
            && self
                .game
                .bot
                .as_ref()
                .is_some_and(|bot| bot.is_bot_starting)
        {
            self.game.execute_bot_move();
            self.game.player_turn = Color::Black;
        }
    }

    pub fn menu_select(&mut self) {
        match self.menu_cursor {
            0 => self.current_page = Pages::Solo,
            1 => {
                self.menu_cursor = 0;
                self.current_page = Pages::Multiplayer
            }
            2 => {
                self.menu_cursor = 0;
                self.current_page = Pages::Bot
            }
            3 => {
                self.game.ui.display_mode = match self.game.ui.display_mode {
                    DisplayMode::ASCII => DisplayMode::DEFAULT,
                    DisplayMode::DEFAULT => DisplayMode::ASCII,
                };
                self.update_config();
            }
            4 => self.toggle_help_popup(),
            5 => self.current_page = Pages::Credit,
            _ => {}
        }
    }

    pub fn update_config(&self) {
        let home_dir = home_dir().expect("Could not get home directory");
        let config_path = home_dir.join(".config/chess-tui/config.toml");
        let mut config = match fs::read_to_string(config_path.clone()) {
            Ok(content) => content
                .parse::<Value>()
                .unwrap_or_else(|_| Value::Table(Default::default())),
            Err(_) => Value::Table(Default::default()),
        };

        if let Some(table) = config.as_table_mut() {
            table.insert(
                "display_mode".to_string(),
                Value::String(self.game.ui.display_mode.to_string()),
            );
            table.insert(
                "log_level".to_string(),
                Value::String(self.log_level.to_string().to_string()),
            );
            table.insert(
                "bot_depth".to_string(),
                Value::Integer(self.bot_depth as i64),
            );
        }

        let mut file = File::create(config_path.clone()).unwrap();
        file.write_all(config.to_string().as_bytes()).unwrap();
    }

    pub fn reset(&mut self) {
        self.game = Game::default();
        self.current_popup = None;
        self.selected_color = None;
        self.hosting = None;
        self.host_ip = None;
        self.menu_cursor = 0;
        self.chess_engine_path = None;
        self.bot_depth = 10;
    }

    pub fn go_left_in_game(&mut self) {
        let authorized_positions = self
            .game
            .game_board
            .get_authorized_positions(self.game.player_turn, self.game.ui.selected_coordinates);
        self.game.ui.cursor_left(authorized_positions);
    }

    pub fn go_right_in_game(&mut self) {
        let authorized_positions = self
            .game
            .game_board
            .get_authorized_positions(self.game.player_turn, self.game.ui.selected_coordinates);
        self.game.ui.cursor_right(authorized_positions);
    }

    pub fn go_up_in_game(&mut self) {
        let authorized_positions = self
            .game
            .game_board
            .get_authorized_positions(self.game.player_turn, self.game.ui.selected_coordinates);
        self.game.ui.cursor_up(authorized_positions);
    }

    pub fn go_down_in_game(&mut self) {
        let authorized_positions = self
            .game
            .game_board
            .get_authorized_positions(self.game.player_turn, self.game.ui.selected_coordinates);
        self.game.ui.cursor_down(authorized_positions);
    }
}<|MERGE_RESOLUTION|>--- conflicted
+++ resolved
@@ -208,20 +208,12 @@
         };
 
         if let Some(color) = self.selected_color {
-<<<<<<< HEAD
             if color == Color::Black {
                 self.game.bot = Some(Bot::new(path, true));
 
                 // Flip the board once so Black player sees from their perspective
                 self.game.game_board.flip_the_board();
 
-=======
-            let is_bot_starting = color == PieceColor::Black;
-            self.game.bot = Some(Bot::new(path, is_bot_starting, self.bot_depth));
-
-            // If the bot is starting (player is black), execute the bot's first move
-            if is_bot_starting {
->>>>>>> f8cfba93
                 self.game.execute_bot_move();
                 self.game.player_turn = Color::Black;
             }

--- conflicted
+++ resolved
@@ -848,7 +848,6 @@
 
     /// Handles the tick event of the terminal.
     pub fn tick(&mut self) {
-<<<<<<< HEAD
         // Handle puzzle logic
         if let Some(mut puzzle_game) = self.puzzle_game.take() {
             puzzle_game.check_elo_update();
@@ -897,13 +896,6 @@
                         self.game.logic.switch_player_turn();
                         self.check_and_show_game_end();
                     }
-=======
-        if let Some(start_rx) = &self.game_start_rx {
-            if let Ok(()) = start_rx.try_recv() {
-                if let Some(opponent) = &mut self.game.logic.opponent {
-                    opponent.game_started = true;
-                    self.current_popup = None;
->>>>>>> fee24b5f
                 }
             }
         }

--- conflicted
+++ resolved
@@ -116,16 +116,12 @@
     pub engine: Option<Engine>,
     pub is_game_against_bot: bool,
     pub display_mode: DisplayMode,
-<<<<<<< HEAD
     pub top_x: u16,
     pub top_y: u16,
     pub width: u16,
     pub height: u16,
-=======
-
     pub white_taken_pieces: Vec<PieceType>,
     pub black_taken_pieces: Vec<PieceType>,
-}
 
 fn init_board() -> GameBoard {
     [
@@ -174,7 +170,6 @@
             Some((PieceType::Rook, PieceColor::White)),
         ],
     ]
->>>>>>> fb7b7381
 }
 
 impl Default for Board {
@@ -196,15 +191,12 @@
             engine: None,
             is_game_against_bot: false,
             display_mode: DisplayMode::DEFAULT,
-<<<<<<< HEAD
             top_x: 0,
             top_y: 0,
             width: 0,
             height: 0,
-=======
             white_taken_pieces: vec![],
             black_taken_pieces: vec![],
->>>>>>> fb7b7381
         }
     }
 }
@@ -228,15 +220,12 @@
             engine: None,
             is_game_against_bot: false,
             display_mode: DisplayMode::DEFAULT,
-<<<<<<< HEAD
             top_x: 0,
             top_y: 0,
             width: 0,
             height: 0,
-=======
             white_taken_pieces: vec![],
             black_taken_pieces: vec![],
->>>>>>> fb7b7381
         }
     }
 

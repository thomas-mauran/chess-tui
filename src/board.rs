use crate::{
    constants::{DisplayMode, BLACK, UNDEFINED_POSITION, WHITE},
    pieces::{PieceColor, PieceMove, PieceType},
    utils::{
        col_to_letter, convert_notation_into_position, convert_position_into_notation,
        did_piece_already_move, get_cell_paragraph, get_int_from_char, get_king_coordinates,
        get_piece_color, get_piece_type, invert_position, is_getting_checked,
    },
};
use ratatui::{
    layout::{Alignment, Constraint, Direction, Layout, Rect},
    style::{Color, Modifier, Style, Stylize},
    text::{Line, Span},
    widgets::{Block, BorderType, Borders, Padding, Paragraph},
    Frame,
};
use uci::Engine;

/// only the pure gameboard, no additional information
pub type GameBoard = [[Option<(PieceType, PieceColor)>; 8]; 8];

#[derive(PartialEq, Clone, Debug, Eq, PartialOrd, Ord, Copy)]
pub struct Coord {
    /// rank, horizontal row, line, y axis
    pub row: u8,
    /// file, vertical column, x axis
    pub col: u8,
}
impl Coord {
    pub fn new<U1: Into<u8>, U2: Into<u8>>(row: U1, col: U2) -> Self {
        Coord {
            row: row.into(),
            col: col.into(),
        }
    }
    /// optional new: try making a valid [`Coord`], if can't, return [`None`]
    pub fn opt_new<U1: TryInto<u8>, U2: TryInto<u8>>(row: U1, col: U2) -> Option<Self> {
        let row: u8 = row.try_into().ok()?;
        let col: u8 = col.try_into().ok()?;

        let ret = Coord { row, col };
        if ret.is_valid() {
            Some(ret)
        } else {
            None
        }
    }
    /// not yet set position, has to later be set and only used afterwards
    pub fn undefined() -> Self {
        Coord {
            row: UNDEFINED_POSITION,
            col: UNDEFINED_POSITION,
        }
    }
    /// checks whether `self` is valid as a chess board coordinate
    pub fn is_valid(&self) -> bool {
        (0..8).contains(&self.col) && (0..8).contains(&self.row)
    }
}

impl std::ops::Index<&Coord> for GameBoard {
    type Output = Option<(PieceType, PieceColor)>;

    fn index(&self, index: &Coord) -> &Self::Output {
        &self[index.row as usize][index.col as usize]
    }
}

impl std::ops::IndexMut<&Coord> for GameBoard {
    fn index_mut(&mut self, index: &Coord) -> &mut Self::Output {
        &mut self[index.row as usize][index.col as usize]
    }
}

/// ## visual representation
///
/// ### how it's stored:
///
/// . 0 1 2 3 4 5 6 7 .
/// 0 ♖ ♘ ♗ ♕ ♔ ♗ ♘ ♖ 0
/// 1 ♙ ♙ ♙ ♙ ♙ ♙ ♙ ♙ 1
/// 2 . . . . . . . . 2
/// 3 . . . . . . . . 3
/// 4 . . . . . . . . 4
/// 5 . . . . . . . . 5
/// 6 ♟ ♟ ♟ ♟ ♟ ♟ ♟ ♟ 6
/// 7 ♜ ♞ ♝ ♛ ♚ ♝ ♞ ♜ 7
/// . 0 1 2 3 4 5 6 7 .
///
/// ### how it's rendered:
///
/// . a b c d e f g h .
/// 8 ♖ ♘ ♗ ♕ ♔ ♗ ♘ ♖ 8
/// 7 ♙ ♙ ♙ ♙ ♙ ♙ ♙ ♙ 7
/// 6 . . . . . . . . 6
/// 5 . . . . . . . . 5
/// 4 . . . . . . . . 4
/// 3 . . . . . . . . 3
/// 2 ♟ ♟ ♟ ♟ ♟ ♟ ♟ ♟ 2
/// 1 ♜ ♞ ♝ ♛ ♚ ♝ ♞ ♜ 1
/// . a b c d e f g h .
pub struct Board {
    // the actual board
    pub board: GameBoard,
    // the cursor position
    pub cursor_coordinates: Coord,
    // the selected cell
    pub selected_coordinates: Coord,
    // the selected piece cursor when we already selected a piece
    pub selected_piece_cursor: i8,
    // the old cursor position used when unslecting a cell
    pub old_cursor_position: Coord,
    // the player turn
    pub player_turn: PieceColor,
    // the move history
    pub move_history: Vec<PieceMove>,
    // historic of the past position of the board
    pub board_history: Vec<GameBoard>,
    // if the game is a draw
    pub is_draw: bool,
    // if the game is a checkmate
    pub is_checkmate: bool,
    // if we are doing a promotion
    pub is_promotion: bool,
    // the cursor for the promotion popup
    pub promotion_cursor: i8,
    // the number of consecutive non pawn or capture moves
    pub consecutive_non_pawn_or_capture: i32,
    // the chess engine
    pub engine: Option<Engine>,
    // if the game is against a bot
    pub is_game_against_bot: bool,
    // the display mode
    pub display_mode: DisplayMode,
<<<<<<< HEAD
    pub top_x: u16,
    pub top_y: u16,
    pub width: u16,
    pub height: u16,
=======
    // if the bot is starting, meaning the player is black
    pub is_bot_starting: bool,
    // The white piece that got taken
>>>>>>> 3f833e60
    pub white_taken_pieces: Vec<PieceType>,
    // The black piece that got taken
    pub black_taken_pieces: Vec<PieceType>,

fn init_board() -> GameBoard {
    [
        [
            Some((PieceType::Rook, PieceColor::Black)),
            Some((PieceType::Knight, PieceColor::Black)),
            Some((PieceType::Bishop, PieceColor::Black)),
            Some((PieceType::Queen, PieceColor::Black)),
            Some((PieceType::King, PieceColor::Black)),
            Some((PieceType::Bishop, PieceColor::Black)),
            Some((PieceType::Knight, PieceColor::Black)),
            Some((PieceType::Rook, PieceColor::Black)),
        ],
        [
            Some((PieceType::Pawn, PieceColor::Black)),
            Some((PieceType::Pawn, PieceColor::Black)),
            Some((PieceType::Pawn, PieceColor::Black)),
            Some((PieceType::Pawn, PieceColor::Black)),
            Some((PieceType::Pawn, PieceColor::Black)),
            Some((PieceType::Pawn, PieceColor::Black)),
            Some((PieceType::Pawn, PieceColor::Black)),
            Some((PieceType::Pawn, PieceColor::Black)),
        ],
        [None, None, None, None, None, None, None, None],
        [None, None, None, None, None, None, None, None],
        [None, None, None, None, None, None, None, None],
        [None, None, None, None, None, None, None, None],
        [
            Some((PieceType::Pawn, PieceColor::White)),
            Some((PieceType::Pawn, PieceColor::White)),
            Some((PieceType::Pawn, PieceColor::White)),
            Some((PieceType::Pawn, PieceColor::White)),
            Some((PieceType::Pawn, PieceColor::White)),
            Some((PieceType::Pawn, PieceColor::White)),
            Some((PieceType::Pawn, PieceColor::White)),
            Some((PieceType::Pawn, PieceColor::White)),
        ],
        [
            Some((PieceType::Rook, PieceColor::White)),
            Some((PieceType::Knight, PieceColor::White)),
            Some((PieceType::Bishop, PieceColor::White)),
            Some((PieceType::Queen, PieceColor::White)),
            Some((PieceType::King, PieceColor::White)),
            Some((PieceType::Bishop, PieceColor::White)),
            Some((PieceType::Knight, PieceColor::White)),
            Some((PieceType::Rook, PieceColor::White)),
        ],
    ]
}

impl Default for Board {
    fn default() -> Self {
        Self {
            board: init_board(),
            board_history: vec![init_board()],
            cursor_coordinates: Coord::new(4, 4),
            selected_coordinates: Coord::undefined(),
            selected_piece_cursor: 0,
            old_cursor_position: Coord::undefined(),
            player_turn: PieceColor::White,
            move_history: vec![],
            is_draw: false,
            is_checkmate: false,
            is_promotion: false,
            promotion_cursor: 0,
            consecutive_non_pawn_or_capture: 0,
            engine: None,
            is_game_against_bot: false,
            display_mode: DisplayMode::DEFAULT,
<<<<<<< HEAD
            top_x: 0,
            top_y: 0,
            width: 0,
            height: 0,
=======
            is_bot_starting: false,
>>>>>>> 3f833e60
            white_taken_pieces: vec![],
            black_taken_pieces: vec![],
        }
    }
}

impl Board {
    pub fn new(board: GameBoard, player_turn: PieceColor, move_history: Vec<PieceMove>) -> Self {
        Self {
            board,
            board_history: Vec::new(),
            cursor_coordinates: Coord::new(4, 4),
            selected_coordinates: Coord::undefined(),
            selected_piece_cursor: 0,
            old_cursor_position: Coord::undefined(),
            player_turn,
            move_history,
            is_draw: false,
            is_checkmate: false,
            is_promotion: false,
            promotion_cursor: 0,
            consecutive_non_pawn_or_capture: 0,
            engine: None,
            is_game_against_bot: false,
            display_mode: DisplayMode::DEFAULT,
<<<<<<< HEAD
            top_x: 0,
            top_y: 0,
            width: 0,
            height: 0,
=======
            is_bot_starting: false,
>>>>>>> 3f833e60
            white_taken_pieces: vec![],
            black_taken_pieces: vec![],
        }
    }

    // Setters
    pub fn set_board(&mut self, board: GameBoard) {
        self.board = board;
    }

    pub fn set_player_turn(&mut self, player_turn: PieceColor) {
        self.player_turn = player_turn;
    }

    pub fn set_engine(&mut self, engine_path: &str) {
        self.is_game_against_bot = true;

        self.engine = match Engine::new(engine_path) {
            Ok(engine) => Some(engine),
            _ => panic!("An error occcured with the selected chess engine path: {engine_path} Make sure you specified the right path using chess-tui -e"),
        }
    }

    // Check if a cell has been selected
    fn is_cell_selected(&self) -> bool {
        self.selected_coordinates.row != UNDEFINED_POSITION
            && self.selected_coordinates.col != UNDEFINED_POSITION
    }

    fn get_authorized_positions(
        &self,
        piece_type: Option<PieceType>,
        piece_color: Option<PieceColor>,
        coordinates: Coord,
    ) -> Vec<Coord> {
        match (piece_type, piece_color) {
            (Some(piece_type), Some(piece_color)) => piece_type.authorized_positions(
                &coordinates,
                piece_color,
                self.board,
                &self.move_history,
                is_getting_checked(self.board, self.player_turn, &self.move_history),
            ),
            _ => Vec::new(),
        }
    }

    pub fn switch_player_turn(&mut self) {
        match self.player_turn {
            PieceColor::White => self.player_turn = PieceColor::Black,
            PieceColor::Black => self.player_turn = PieceColor::White,
        }
    }

    pub fn flip_the_board(&mut self) {
        let mut flipped_board = [[None; 8]; 8]; // Create a new empty board of the same type

        for (i, row) in self.board.iter().enumerate() {
            for (j, &square) in row.iter().enumerate() {
                // Place each square in the mirrored position
                flipped_board[7 - i][7 - j] = square;
            }
        }

        self.board = flipped_board;
    }

    // Cursor movement methods
    pub fn cursor_up(&mut self) {
        if !self.is_checkmate && !self.is_draw && !self.is_promotion {
            if self.is_cell_selected() {
                self.move_selected_piece_cursor(false, -1);
            } else if self.cursor_coordinates.row > 0 {
                self.cursor_coordinates.row -= 1;
            }
        }
    }
    pub fn cursor_down(&mut self) {
        if !self.is_checkmate && !self.is_draw && !self.is_promotion {
            if self.is_cell_selected() {
                self.move_selected_piece_cursor(false, 1);
            } else if self.cursor_coordinates.row < 7 {
                self.cursor_coordinates.row += 1;
            }
        }
    }
    pub fn cursor_left(&mut self) {
        // If we are doing a promotion the cursor is used for the popup
        if self.is_promotion {
            self.promotion_cursor = if self.promotion_cursor > 0 {
                self.promotion_cursor - 1
            } else {
                3
            };
        } else if !self.is_checkmate && !self.is_draw {
            if self.is_cell_selected() {
                self.move_selected_piece_cursor(false, -1);
            } else if self.cursor_coordinates.col > 0 {
                self.cursor_coordinates.col -= 1;
            }
        }
    }
    pub fn cursor_right(&mut self) {
        // If we are doing a promotion the cursor is used for the popup
        if self.is_promotion {
            self.promotion_cursor = (self.promotion_cursor + 1) % 4;
        } else if !self.is_checkmate && !self.is_draw {
            if self.is_cell_selected() {
                self.move_selected_piece_cursor(false, 1);
            } else if self.cursor_coordinates.col < 7 {
                self.cursor_coordinates.col += 1;
            }
        }
    }

    // Method to unselect a cell
    pub fn unselect_cell(&mut self) {
        if self.is_cell_selected() {
            self.selected_coordinates = Coord::undefined();
            self.selected_piece_cursor = 0;
            self.cursor_coordinates = self.old_cursor_position;
        }
    }

    /* Method to move the selected piece cursor
       We make sure that the cursor is in the authorized positions
    */
    fn move_selected_piece_cursor(&mut self, first_time_moving: bool, direction: i8) {
        let piece_color = get_piece_color(self.board, &self.selected_coordinates);
        let piece_type = get_piece_type(self.board, &self.selected_coordinates);

        let mut authorized_positions =
            self.get_authorized_positions(piece_type, piece_color, self.selected_coordinates);

        if authorized_positions.is_empty() {
            self.cursor_coordinates = Coord::undefined();
        } else {
            self.selected_piece_cursor = if self.selected_piece_cursor == 0 && first_time_moving {
                0
            } else {
                let new_cursor =
                    (self.selected_piece_cursor + direction) % authorized_positions.len() as i8;
                if new_cursor == -1 {
                    authorized_positions.len() as i8 - 1
                } else {
                    new_cursor
                }
            };

            authorized_positions.sort();

            if let Some(position) = authorized_positions.get(self.selected_piece_cursor as usize) {
                self.cursor_coordinates = *position;
            }
        }
    }

    pub fn move_selected_piece_cursor_mouse(&mut self, coordinates: Coord) {
        let piece_color = get_piece_color(self.board, &self.selected_coordinates);
        let piece_type = get_piece_type(self.board, &self.selected_coordinates);

        let authorized_positions =
            self.get_authorized_positions(piece_type, piece_color, self.selected_coordinates);
        if authorized_positions.contains(&coordinates) && match piece_color {
            Some(piece) => piece == self.player_turn,
            None => false,
            }
        {
            self.cursor_coordinates = coordinates;
            self.select_cell();
        } else {
            self.cursor_coordinates = coordinates;
            self.selected_coordinates.col = UNDEFINED_POSITION;
            self.selected_coordinates.row = UNDEFINED_POSITION;
            self.select_cell();
        }
    }

    // Methods to select a cell on the board
    pub fn select_cell(&mut self) {
        // If we are doing a promotion the cursor is used for the popup
        if self.is_promotion {
            self.promote_piece();
        } else if !self.is_checkmate && !self.is_draw {
            if self.is_cell_selected() {
                // We already selected a piece so we apply the move
                if self.cursor_coordinates.is_valid() {
                    let selected_coords_usize = &self.selected_coordinates.clone();
                    let cursor_coords_usize = &self.cursor_coordinates.clone();
                    self.move_piece_on_the_board(selected_coords_usize, cursor_coords_usize);
                    self.unselect_cell();
                    self.switch_player_turn();
                    self.is_draw = self.is_draw();
                    if (!self.is_game_against_bot || self.is_bot_starting)
                        && (!self.is_latest_move_promotion()
                            || self.is_draw()
                            || self.is_checkmate())
                    {
                        self.flip_the_board();
                    }
                    // If we play against a bot we will play his move and switch the player turn again
                    if self.is_game_against_bot {
                        self.is_promotion = self.is_latest_move_promotion();
                        if !self.is_promotion {
                            self.is_checkmate = self.is_checkmate();
                            self.is_promotion = self.is_latest_move_promotion();
                            if !self.is_checkmate {
                                self.bot_move();
                                self.switch_player_turn();
                            }
                        }
                    }
                }
            } else {
                // Check if the piece on the cell can move before selecting it
                let piece_color = get_piece_color(self.board, &self.cursor_coordinates);
                let piece_type = get_piece_type(self.board, &self.cursor_coordinates);

                let authorized_positions =
                    self.get_authorized_positions(piece_type, piece_color, self.cursor_coordinates);

                if authorized_positions.is_empty() {
                    return;
                }
                if let Some(piece_color) = get_piece_color(self.board, &self.cursor_coordinates) {
                    if piece_color == self.player_turn {
                        self.selected_coordinates = self.cursor_coordinates;
                        self.old_cursor_position = self.cursor_coordinates;
                        self.move_selected_piece_cursor(true, 1);
                    }
                }
            }
        }
        self.is_checkmate = self.is_checkmate();
        self.is_promotion = self.is_latest_move_promotion();
        self.is_draw = self.is_draw();
    }

    // Check if the king has already moved (used for castling)
    pub fn did_king_already_move(&self) -> bool {
        for i in 0..self.move_history.len() {
            if self.move_history[i].piece_type == PieceType::King
                && self.player_turn as usize == i % 2
            {
                return true;
            }
        }
        false
    }

    /* Method to make a move for the bot
       We use the UCI protocol to communicate with the chess engine
    */
    pub fn bot_move(&mut self) {
        let engine = self.engine.clone().expect("Missing the chess engine");
        let fen_position = self.fen_position();

        engine.set_position(&(fen_position as String)).unwrap();
        let best_move = engine.bestmove();
        let Ok(movement) = best_move else {
            panic!("An error has occured")
        };
        let converted_move = convert_notation_into_position(&movement);

        let from_y = get_int_from_char(converted_move.chars().next());
        let from_x = get_int_from_char(converted_move.chars().nth(1));
        let to_y = get_int_from_char(converted_move.chars().nth(2));
        let to_x = get_int_from_char(converted_move.chars().nth(3));

        self.move_piece_on_the_board(
            &Coord::new(from_y as u8, from_x as u8),
            &Coord::new(to_y as u8, to_x as u8),
        );
        if self.is_bot_starting {
            self.flip_the_board();
        }
    }

    // Convert the history and game status to a FEN string
    pub fn fen_position(&mut self) -> String {
        let mut result = String::new();
        let bot_color = if self.is_bot_starting {
            PieceColor::White
        } else {
            PieceColor::Black
        };

        // We loop through the board and convert it to a FEN string
        for i in 0..8u8 {
            for j in 0..8u8 {
                // We get the piece type and color
                let (piece_type, piece_color) = (
                    get_piece_type(self.board, &Coord::new(i, j)),
                    get_piece_color(self.board, &Coord::new(i, j)),
                );
                let letter = PieceType::piece_to_fen_enum(piece_type, piece_color);
                // Pattern match directly on the result of piece_to_fen_enum
                match letter {
                    "" => {
                        // Check if the string is not empty before using chars().last()
                        if let Some(last_char) = result.chars().last() {
                            if last_char.is_ascii_digit() {
                                let incremented_char =
                                    char::from_digit(last_char.to_digit(10).unwrap_or(0) + 1, 10)
                                        .unwrap_or_default();
                                // Remove the old number and add the new incremented one
                                result.pop();
                                result.push_str(incremented_char.to_string().as_str());
                            } else {
                                result.push('1');
                            }
                        } else {
                            result.push('1');
                        }
                    }
                    letter => {
                        // If the result is not an empty string, push '1'
                        result.push_str(letter);
                    }
                };
            }
            result.push('/');
        }

        // we remove the last / and specify the player turn (black)
        result.pop();

        // We say it is blacks turn to play
        result.push_str(if bot_color == PieceColor::Black {
            " b"
        } else {
            " w"
        });

        // We add the castles availabilities for black
        if !did_piece_already_move(
            &self.move_history,
            (
                Some(PieceType::King),
                Some(self.player_turn),
                Coord::new(0, 4),
            ),
        ) && !is_getting_checked(self.board, PieceColor::Black, &self.move_history)
        {
            // king side black castle availability
            if !did_piece_already_move(
                &self.move_history,
                (
                    Some(PieceType::Rook),
                    Some(self.player_turn),
                    Coord::new(0, 7),
                ),
            ) {
                result.push_str(" k");
            }
            // queen side black castle availability
            if !did_piece_already_move(
                &self.move_history,
                (
                    Some(PieceType::Rook),
                    Some(self.player_turn),
                    Coord::new(0, 0),
                ),
            ) {
                result.push('q');
            }
        } else {
            result.push_str(" -");
        }

        // We check if the latest move is a pawn moving 2 cells, meaning the next move can be en passant
        if self.did_pawn_move_two_cells() {
            // Use an if-let pattern for better readability
            if let Some(last_move) = self.move_history.last() {
                let mut converted_move = String::new();

                converted_move += &col_to_letter(last_move.from.col);
                // FEN starts counting from 1 not 0
                converted_move += &format!("{}", 8 - last_move.from.row + 1).to_string();

                result.push(' ');
                result.push_str(&converted_move);
            }
        } else {
            result.push_str(" -");
        }

        result.push(' ');

        result.push_str(&self.consecutive_non_pawn_or_capture.to_string());
        result.push(' ');

        result.push_str(&(self.move_history.len() / 2).to_string());

        result
    }

    // Check if the pawn moved two cells (used for en passant)
    pub fn did_pawn_move_two_cells(&self) -> bool {
        match self.move_history.last() {
            Some(last_move) => {
                let distance = (last_move.to.row as i8 - last_move.from.row as i8).abs();

                if last_move.piece_type == PieceType::Pawn && distance == 2 {
                    return true;
                }
                false
            }
            _ => false,
        }
    }

    // Method to promote a pawn
    pub fn promote_piece(&mut self) {
        if let Some(last_move) = self.move_history.last() {
            let new_piece = match self.promotion_cursor {
                0 => PieceType::Queen,
                1 => PieceType::Rook,
                2 => PieceType::Bishop,
                3 => PieceType::Knight,
                _ => unreachable!("Promotion cursor out of boundaries"),
            };

            let current_piece_color =
                get_piece_color(self.board, &Coord::new(last_move.to.row, last_move.to.col));
            if let Some(piece_color) = current_piece_color {
                // we replace the piece by the new piece type
                self.board[last_move.to.row as usize][last_move.to.col as usize] =
                    Some((new_piece, piece_color));
            }
        }
        self.is_promotion = false;
        self.promotion_cursor = 0;
        if !self.is_draw() && !self.is_checkmate() {
            self.flip_the_board();
        }
    }

    // Move a piece from a cell to another
    pub fn move_piece_on_the_board(&mut self, from: &Coord, to: &Coord) {
        if !from.is_valid() || !to.is_valid() {
            return;
        }
        let direction_y: i32 = if self.player_turn == PieceColor::White {
            -1
        } else {
            1
        };

        let piece_type_from = get_piece_type(self.board, from);
        let piece_type_to = get_piece_type(self.board, to);

        // Check if moving a piece
        let Some(piece_type_from) = piece_type_from else {
            return;
        };

        // We increment the consecutive_non_pawn_or_capture if the piece type is a pawn or if there is no capture
        match (piece_type_from, piece_type_to) {
            (PieceType::Pawn, _) | (_, Some(_)) => {
                self.consecutive_non_pawn_or_capture = 0;
            }
            _ => {
                self.consecutive_non_pawn_or_capture += 1;
            }
        }

        // We check if the move is a capture and add the piece to the taken pieces
        match (piece_type_from, piece_type_to) {
            (_, None) => {}
            (_, Some(piece)) => {
                let piece_color = get_piece_color(self.board, to);
                if let Some(piece_color) = piece_color {
                    match piece_color {
                        PieceColor::Black => {
                            self.white_taken_pieces.push(piece);
                            self.white_taken_pieces.sort();
                        }
                        PieceColor::White => {
                            self.black_taken_pieces.push(piece);
                            self.black_taken_pieces.sort();
                        }
                    }
                }
            }
        }

        // We check for en passant as the latest move
        if self.is_latest_move_en_passant(*from, *to) {
            // we kill the pawn
            let row_index = to.row as i32 - direction_y;

            self.board[row_index as usize][to.col as usize] = None;
        }

        // We check for castling as the latest move
        if self.is_latest_move_castling(*from, *to) {
            // we set the king 2 cells on where it came from
            let from_x: i32 = from.col as i32;
            let mut new_to = to;
            let to_x: i32 = to.col as i32;

            let distance = from_x - to_x;
            // We set the direction of the rook > 0 meaning he went on the left else on the right
            let direction_x = if distance > 0 { -1 } else { 1 };

            let col_king = from_x + direction_x * 2;

            // We put move the king 2 cells
            self.board[to.row as usize][col_king as usize] = self.board[from];

            // We put the rook 3 cells from it's position if it's a big castling else 2 cells
            // If it is playing against a bot we will receive 4 -> 6  and 4 -> 2 for to_x instead of 4 -> 7 and 4 -> 0
            if self.is_game_against_bot && to_x == 6 && to.row == 0 {
                new_to = &Coord { row: 0, col: 7 };
            }
            if self.is_game_against_bot && to_x == 2 && to.row == 0 {
                new_to = &Coord { row: 0, col: 0 };
            }

            let col_rook = if distance > 0 {
                col_king + 1
            } else {
                col_king - 1
            };

            self.board[new_to.row as usize][col_rook as usize] =
                Some((PieceType::Rook, self.player_turn));

            // We remove the latest rook
            self.board[new_to] = None;
        } else {
            self.board[to] = self.board[from];
        }

        self.board[from] = None;

        // We store it in the history
        self.move_history.push(PieceMove {
            piece_type: piece_type_from,
            piece_color: self.player_turn,
            from: *from,
            to: *to,
        });
        // We store the current position of the board
        self.board_history.push(self.board);
    }

    // Method to get the number of authorized positions for the current player (used for the end condition)
    pub fn number_of_authorized_positions(&self) -> usize {
        let mut possible_moves: Vec<Coord> = vec![];

        for i in 0..8 {
            for j in 0..8 {
                let coord = Coord::new(i, j);
                if let Some((piece_type, piece_color)) = self.board[&coord] {
                    if piece_color == self.player_turn {
                        possible_moves.extend(self.get_authorized_positions(
                            Some(piece_type),
                            Some(piece_color),
                            coord,
                        ));
                    }
                }
            }
        }
        possible_moves.len()
    }

    // Check if the latest move is en passant
    fn is_latest_move_en_passant(&self, from: Coord, to: Coord) -> bool {
        let piece_type_from = get_piece_type(self.board, &from);
        let piece_type_to = get_piece_type(self.board, &to);

        let from_y: i32 = from.row as i32;
        let from_x: i32 = from.col as i32;
        let to_y: i32 = to.row as i32;
        let to_x: i32 = to.col as i32;
        match (piece_type_from, piece_type_to) {
            (Some(PieceType::Pawn), _) => {
                // Check if it's a diagonal move, and the destination is an empty cell
                from_y != to_y && from_x != to_x && self.board[&to].is_none()
            }
            _ => false,
        }
    }

    // Check if the latest move is castling
    fn is_latest_move_castling(&self, from: Coord, to: Coord) -> bool {
        let piece_type_from = get_piece_type(self.board, &from);
        let piece_type_to = get_piece_type(self.board, &to);

        let from_x: i32 = from.col as i32;
        let to_x: i32 = to.col as i32;
        let distance = (from_x - to_x).abs();

        match (piece_type_from, piece_type_to) {
            (Some(PieceType::King), _) => distance > 1,
            _ => false,
        }
    }

    // Check if the latest move is a promotion
    fn is_latest_move_promotion(&self) -> bool {
        if let Some(last_move) = self.move_history.last() {
            if let Some(piece_type_to) =
                get_piece_type(self.board, &Coord::new(last_move.to.row, last_move.to.col))
            {
                let last_row = 0;
                if last_move.to.row == last_row && piece_type_to == PieceType::Pawn {
                    return true;
                }
            }
        }
        false
    }

    // Check if the game is checkmate
    pub fn is_checkmate(&self) -> bool {
        if !is_getting_checked(self.board, self.player_turn, &self.move_history) {
            return false;
        }

        self.number_of_authorized_positions() == 0
    }

    // Check if the game is a draw
    pub fn draw_by_repetition(&mut self) -> bool {
        // A new game has started
        if self.move_history.is_empty() {
            self.board_history.clear();
            self.board_history.push(self.board);
            return false;
        }

        // Index mapping
        let mut position_counts = std::collections::HashMap::new();
        for board in self.board_history.iter() {
            let count = position_counts.entry(board).or_insert(0);
            *count += 1;

            if *count >= 3 {
                return true;
            }
        }

        false
    }

    // Check if the game is a draw
    pub fn is_draw(&mut self) -> bool {
        self.number_of_authorized_positions() == 0
            || self.consecutive_non_pawn_or_capture == 50
            || self.draw_by_repetition()
    }

    // Method to render the board
    pub fn board_render(&mut self, area: Rect, frame: &mut Frame) {
        let width = area.width / 8;
        let height = area.height / 8;
        let border_height = area.height / 2 - (4 * height);
        let border_width = area.width / 2 - (4 * width);

        // we update the starting coordinates
        self.top_x = area.x + border_width;
        self.top_y = area.y + border_height;
        self.width = width;
        self.height = height;
        // We have 8 vertical lines
        let columns = Layout::default()
            .direction(Direction::Vertical)
            .constraints(
                [
                    // spread the excess border
                    Constraint::Length(border_height),
                    Constraint::Length(height),
                    Constraint::Length(height),
                    Constraint::Length(height),
                    Constraint::Length(height),
                    Constraint::Length(height),
                    Constraint::Length(height),
                    Constraint::Length(height),
                    Constraint::Length(height),
                    Constraint::Length(border_height),
                ]
                .as_ref(),
            )
            .split(area);

        // For each line we set 8 layout
        for i in 0..8u8 {
            let lines = Layout::default()
                .direction(Direction::Horizontal)
                .constraints(
                    [
                        Constraint::Length(border_width),
                        Constraint::Length(width),
                        Constraint::Length(width),
                        Constraint::Length(width),
                        Constraint::Length(width),
                        Constraint::Length(width),
                        Constraint::Length(width),
                        Constraint::Length(width),
                        Constraint::Length(width),
                        Constraint::Length(border_width),
                    ]
                    .as_ref(),
                )
                .split(columns[i as usize + 1]);
            for j in 0..8u8 {
                // Color of the cell to draw the board
                let cell_color: Color = if (i + j) % 2 == 0 { WHITE } else { BLACK };

                let last_move;
                let mut last_move_from = Coord::undefined();
                let mut last_move_to = Coord::undefined();
                if !self.move_history.is_empty() {
                    last_move = self.move_history.last();
                    if self.is_game_against_bot && !self.is_bot_starting {
                        last_move_from = last_move.map(|m| m.from).unwrap();
                        last_move_to = last_move.map(|m| m.to).unwrap();
                    } else {
                        last_move_from = invert_position(&last_move.map(|m| m.from).unwrap());
                        last_move_to = invert_position(&last_move.map(|m| m.to).unwrap());
                    }
                }

                let mut positions: Vec<Coord> = vec![];
                let is_cell_in_positions = |positions: &Vec<Coord>, i: u8, j: u8| {
                    positions.iter().any(|&coord| coord == Coord::new(i, j))
                };
                // Draw the available moves for the selected piece
                if self.is_cell_selected() {
                    let selected_piece_type =
                        get_piece_type(self.board, &self.selected_coordinates);
                    let selected_piece_color: Option<PieceColor> =
                        get_piece_color(self.board, &self.selected_coordinates);
                    positions = self.get_authorized_positions(
                        selected_piece_type,
                        selected_piece_color,
                        self.selected_coordinates,
                    );

                    // Draw grey if the color is in the authorized positions
                    for coords in positions.clone() {
                        if i == coords.row && j == coords.col {
                            // cell_color = Color::Rgb(100, 100, 100);
                        }
                    }
                }

                let square = lines[j as usize + 1];
                // Here we have all the possibilities for a cell:
                // - selected cell: green
                // - cursor cell: blue
                // - available move cell: grey
                // - checked king cell: magenta
                // - last move cell: green
                // - default cell: white or black
                // Draw the cell blue if this is the current cursor cell
                if i == self.cursor_coordinates.row && j == self.cursor_coordinates.col {
                    Board::render_cell(frame, square, Color::LightBlue, None);
                }
                // Draw the cell magenta if the king is getting checked
                else if is_getting_checked(self.board, self.player_turn, &self.move_history)
                    && Coord::new(i, j) == get_king_coordinates(self.board, self.player_turn)
                {
                    Board::render_cell(frame, square, Color::Magenta, Some(Modifier::SLOW_BLINK));
                }
                // Draw the cell green if this is the selected cell or if the cell is part of the last move
                else if (i == self.selected_coordinates.row && j == self.selected_coordinates.col)
                    || (last_move_from == Coord::new(i, j) // If the last move from 
                        || (last_move_to == Coord::new(i, j) // If last move to
                            && !is_cell_in_positions(&positions, i, j)))
                // and not in the authorized positions (grey instead of green)
                {
                    Board::render_cell(frame, square, Color::LightGreen, None);
                } else if is_cell_in_positions(&positions, i, j) {
                    Board::render_cell(frame, square, Color::Rgb(100, 100, 100), None);
                }
                // else as a last resort we draw the cell with the default color either white or black
                else {
                    let mut cell = Block::default();
                    cell = match self.display_mode {
                        DisplayMode::DEFAULT => cell.bg(cell_color),
                        DisplayMode::ASCII => match cell_color {
                            WHITE => cell.bg(Color::White).fg(Color::Black),
                            BLACK => cell.bg(Color::Black).fg(Color::White),
                            _ => cell.bg(cell_color),
                        },
                    };
                    frame.render_widget(cell.clone(), square);
                }

                // Get piece and color
                let coord = Coord::new(i, j);
                let paragraph = get_cell_paragraph(self, &coord, square);

                frame.render_widget(paragraph, square);
            }
        }
    }
    fn render_cell(frame: &mut Frame, square: Rect, color: Color, modifier: Option<Modifier>) {
        let mut cell = Block::default().bg(color);
        if let Some(modifier) = modifier {
            cell = cell.add_modifier(modifier);
        }
        frame.render_widget(cell, square);
    }

    // Method to render the right panel history
    pub fn history_render(&self, area: Rect, frame: &mut Frame) {
        // We write the history board on the side
        let history_block = Block::default()
            .title("History")
            .borders(Borders::ALL)
            .border_style(Style::default().fg(WHITE))
            .border_type(BorderType::Rounded)
            .padding(Padding::new(5, 10, 1, 2));

        let mut lines: Vec<Line> = vec![];

        for i in (0..self.move_history.len()).step_by(2) {
            let piece_type_from = self.move_history[i].piece_type;

            let utf_icon_white =
                PieceType::piece_to_utf_enum(piece_type_from, Some(PieceColor::White));
            let move_white = convert_position_into_notation(&format!(
                "{}{}{}{}",
                self.move_history[i].from.row,
                self.move_history[i].from.col,
                self.move_history[i].to.row,
                self.move_history[i].to.col
            ));

            let mut utf_icon_black = "   ";
            let mut move_black: String = "   ".to_string();

            // If there is something for black
            if i + 1 < self.move_history.len() {
                let piece_type_to = self.move_history[i + 1].piece_type;

                move_black = convert_position_into_notation(&format!(
                    "{}{}{}{}",
                    self.move_history[i + 1].from.row,
                    self.move_history[i + 1].from.col,
                    self.move_history[i + 1].to.row,
                    self.move_history[i + 1].to.col
                ));
                utf_icon_black =
                    PieceType::piece_to_utf_enum(piece_type_to, Some(PieceColor::Black));
            }

            lines.push(Line::from(vec![
                Span::raw(format!("{}.  ", i / 2 + 1)), // line number
                Span::styled(format!("{utf_icon_white} "), Style::default().fg(WHITE)), // white symbol
                Span::raw(move_white.to_string()), // white move
                Span::raw("     "),                // separator
                Span::styled(format!("{utf_icon_black} "), Style::default().fg(WHITE)), // white symbol
                Span::raw(move_black.to_string()), // black move
            ]));
        }

        let history_paragraph = Paragraph::new(lines).alignment(Alignment::Center);

        let height = area.height;

        let right_panel_layout = Layout::default()
            .direction(Direction::Vertical)
            .constraints([Constraint::Length(height - 1), Constraint::Length(1)].as_ref())
            .split(area);

        frame.render_widget(history_block.clone(), right_panel_layout[0]);
        frame.render_widget(
            history_paragraph,
            history_block.inner(right_panel_layout[0]),
        );
    }

    pub fn white_material_render(&self, area: Rect, frame: &mut Frame) {
        let white_block = Block::default()
            .title("White material")
            .borders(Borders::ALL)
            .border_style(Style::default().fg(WHITE))
            .border_type(BorderType::Rounded);

        let mut pieces: String = String::new();

        for i in 0..self.white_taken_pieces.len() {
            let utf_icon_white =
                PieceType::piece_to_utf_enum(self.white_taken_pieces[i], Some(PieceColor::Black));

            pieces.push_str(&format!("{utf_icon_white} "));
        }

        let white_material_paragraph = Paragraph::new(pieces)
            .alignment(Alignment::Center)
            .add_modifier(Modifier::BOLD);

        let height = area.height;

        let right_panel_layout = Layout::default()
            .direction(Direction::Vertical)
            .constraints([Constraint::Length(height - 1), Constraint::Length(1)].as_ref())
            .split(area);

        frame.render_widget(white_block.clone(), right_panel_layout[0]);
        frame.render_widget(
            white_material_paragraph,
            white_block.inner(right_panel_layout[0]),
        );
        // Bottom paragraph help text
        let text = vec![Line::from("Press ? for help").alignment(Alignment::Center)];

        let help_paragraph = Paragraph::new(text)
            .block(Block::new())
            .alignment(Alignment::Center);
        frame.render_widget(help_paragraph, right_panel_layout[1]);
    }

    pub fn black_material_render(&self, area: Rect, frame: &mut Frame) {
        let black_block = Block::default()
            .title("Black material")
            .borders(Borders::ALL)
            .border_style(Style::default().fg(WHITE))
            .border_type(BorderType::Rounded);

        let mut pieces: String = String::new();

        for i in 0..self.black_taken_pieces.len() {
            let utf_icon_black =
                PieceType::piece_to_utf_enum(self.black_taken_pieces[i], Some(PieceColor::White));

            pieces.push_str(&format!("{utf_icon_black} "));
        }

        let black_material_paragraph = Paragraph::new(pieces)
            .alignment(Alignment::Center)
            .add_modifier(Modifier::BOLD);

        let height = area.height;

        let right_panel_layout = Layout::default()
            .direction(Direction::Vertical)
            .constraints([Constraint::Length(height - 1), Constraint::Length(1)].as_ref())
            .split(area);

        frame.render_widget(black_block.clone(), right_panel_layout[0]);
        frame.render_widget(
            black_material_paragraph,
            black_block.inner(right_panel_layout[0]),
        );
    }
}

#[cfg(test)]
mod tests {
    use crate::{
        board::{Board, Coord},
        pieces::{PieceColor, PieceMove, PieceType},
        utils::is_getting_checked,
    };

    #[test]
    fn is_getting_checked_true() {
        let custom_board = [
            [None, None, None, None, None, None, None, None],
            [None, None, None, None, None, None, None, None],
            [None, None, None, None, None, None, None, None],
            [
                None,
                None,
                None,
                None,
                Some((PieceType::Rook, PieceColor::Black)),
                None,
                None,
                None,
            ],
            [
                None,
                None,
                None,
                None,
                Some((PieceType::King, PieceColor::White)),
                None,
                None,
                None,
            ],
            [None, None, None, None, None, None, None, None],
            [None, None, None, None, None, None, None, None],
            [None, None, None, None, None, None, None, None],
        ];
        let mut board = Board::default();
        board.set_board(custom_board);

        assert!(is_getting_checked(custom_board, PieceColor::White, &[]));
    }

    #[test]
    fn is_getting_checked_false() {
        let custom_board = [
            [None, None, None, None, None, None, None, None],
            [None, None, None, None, None, None, None, None],
            [
                None,
                None,
                None,
                None,
                Some((PieceType::Rook, PieceColor::Black)),
                None,
                None,
                None,
            ],
            [
                None,
                None,
                None,
                None,
                Some((PieceType::Pawn, PieceColor::White)),
                None,
                None,
                None,
            ],
            [
                None,
                None,
                None,
                None,
                Some((PieceType::King, PieceColor::White)),
                None,
                None,
                None,
            ],
            [None, None, None, None, None, None, None, None],
            [None, None, None, None, None, None, None, None],
            [None, None, None, None, None, None, None, None],
        ];
        let mut board = Board::default();
        board.set_board(custom_board);

        assert!(!is_getting_checked(custom_board, PieceColor::White, &[]));
    }

    #[test]
    fn is_getting_checked_piece_in_front_false() {
        let custom_board = [
            [
                Some((PieceType::Rook, PieceColor::Black)),
                Some((PieceType::Knight, PieceColor::Black)),
                Some((PieceType::Bishop, PieceColor::Black)),
                Some((PieceType::Queen, PieceColor::Black)),
                Some((PieceType::King, PieceColor::Black)),
                None,
                None,
                Some((PieceType::Rook, PieceColor::Black)),
            ],
            [
                Some((PieceType::Pawn, PieceColor::Black)),
                Some((PieceType::Pawn, PieceColor::Black)),
                Some((PieceType::Pawn, PieceColor::Black)),
                Some((PieceType::Pawn, PieceColor::Black)),
                Some((PieceType::Pawn, PieceColor::Black)),
                Some((PieceType::Pawn, PieceColor::Black)),
                Some((PieceType::Pawn, PieceColor::Black)),
                Some((PieceType::Pawn, PieceColor::Black)),
            ],
            [None, None, None, None, None, None, None, None],
            [None, None, None, None, None, None, None, None],
            [None, None, None, None, None, None, None, None],
            [None, None, None, None, None, None, None, None],
            [
                Some((PieceType::Pawn, PieceColor::White)),
                Some((PieceType::Pawn, PieceColor::White)),
                Some((PieceType::Pawn, PieceColor::White)),
                Some((PieceType::Pawn, PieceColor::White)),
                None,
                Some((PieceType::Pawn, PieceColor::White)),
                Some((PieceType::Pawn, PieceColor::White)),
                Some((PieceType::Pawn, PieceColor::White)),
            ],
            [
                Some((PieceType::Rook, PieceColor::White)),
                Some((PieceType::Knight, PieceColor::White)),
                Some((PieceType::Bishop, PieceColor::White)),
                Some((PieceType::Queen, PieceColor::White)),
                Some((PieceType::Rook, PieceColor::White)),
                Some((PieceType::Bishop, PieceColor::White)),
                None,
                Some((PieceType::King, PieceColor::White)),
            ],
        ];
        let mut board = Board::default();
        board.set_board(custom_board);

        assert!(!is_getting_checked(custom_board, PieceColor::Black, &[]));
    }

    #[test]
    fn is_getting_checked_piece_in_with_gap_false() {
        let custom_board = [
            [
                Some((PieceType::Rook, PieceColor::Black)),
                Some((PieceType::Knight, PieceColor::Black)),
                Some((PieceType::Bishop, PieceColor::Black)),
                Some((PieceType::Queen, PieceColor::Black)),
                Some((PieceType::King, PieceColor::Black)),
                None,
                None,
                Some((PieceType::Rook, PieceColor::Black)),
            ],
            [
                Some((PieceType::Pawn, PieceColor::Black)),
                Some((PieceType::Pawn, PieceColor::Black)),
                Some((PieceType::Pawn, PieceColor::Black)),
                Some((PieceType::Pawn, PieceColor::Black)),
                None,
                Some((PieceType::Pawn, PieceColor::Black)),
                Some((PieceType::Pawn, PieceColor::Black)),
                Some((PieceType::Pawn, PieceColor::Black)),
            ],
            [
                None,
                None,
                None,
                None,
                Some((PieceType::Pawn, PieceColor::Black)),
                None,
                None,
                None,
            ],
            [None, None, None, None, None, None, None, None],
            [None, None, None, None, None, None, None, None],
            [None, None, None, None, None, None, None, None],
            [
                Some((PieceType::Pawn, PieceColor::White)),
                Some((PieceType::Pawn, PieceColor::White)),
                Some((PieceType::Pawn, PieceColor::White)),
                Some((PieceType::Pawn, PieceColor::White)),
                None,
                Some((PieceType::Pawn, PieceColor::White)),
                Some((PieceType::Pawn, PieceColor::White)),
                Some((PieceType::Pawn, PieceColor::White)),
            ],
            [
                Some((PieceType::Rook, PieceColor::White)),
                Some((PieceType::Knight, PieceColor::White)),
                Some((PieceType::Bishop, PieceColor::White)),
                Some((PieceType::Queen, PieceColor::White)),
                Some((PieceType::Rook, PieceColor::White)),
                Some((PieceType::Bishop, PieceColor::White)),
                None,
                Some((PieceType::King, PieceColor::White)),
            ],
        ];
        let mut board = Board::default();
        board.set_board(custom_board);

        assert!(!is_getting_checked(custom_board, PieceColor::Black, &[]));
    }

    #[test]
    fn is_checkmate_true() {
        let custom_board = [
            [
                Some((PieceType::King, PieceColor::White)),
                None,
                None,
                None,
                None,
                None,
                None,
                None,
            ],
            [None, None, None, None, None, None, None, None],
            [
                None,
                Some((PieceType::Rook, PieceColor::Black)),
                None,
                None,
                None,
                None,
                None,
                None,
            ],
            [
                Some((PieceType::Queen, PieceColor::Black)),
                None,
                None,
                None,
                None,
                None,
                None,
                None,
            ],
            [None, None, None, None, None, None, None, None],
            [None, None, None, None, None, None, None, None],
            [None, None, None, None, None, None, None, None],
            [None, None, None, None, None, None, None, None],
        ];
        let board = Board::new(custom_board, PieceColor::White, vec![]);

        assert!(board.is_checkmate());
    }

    #[test]
    fn is_checkmate_false() {
        let custom_board = [
            [
                Some((PieceType::King, PieceColor::White)),
                None,
                None,
                None,
                None,
                None,
                None,
                None,
            ],
            [None, None, None, None, None, None, None, None],
            [
                None,
                Some((PieceType::Rook, PieceColor::Black)),
                None,
                None,
                None,
                None,
                None,
                None,
            ],
            [
                None,
                None,
                None,
                Some((PieceType::Queen, PieceColor::Black)),
                None,
                None,
                None,
                None,
            ],
            [None, None, None, None, None, None, None, None],
            [None, None, None, None, None, None, None, None],
            [None, None, None, None, None, None, None, None],
            [None, None, None, None, None, None, None, None],
        ];
        let board = Board::new(custom_board, PieceColor::White, vec![]);

        assert!(!board.is_checkmate());
    }

    #[test]
    fn is_checkmate_false_2() {
        let custom_board = [
            [
                Some((PieceType::King, PieceColor::White)),
                None,
                None,
                None,
                None,
                None,
                None,
                None,
            ],
            [
                None,
                None,
                None,
                None,
                None,
                None,
                Some((PieceType::Queen, PieceColor::White)),
                None,
            ],
            [
                None,
                Some((PieceType::Rook, PieceColor::Black)),
                None,
                None,
                None,
                None,
                None,
                None,
            ],
            [
                Some((PieceType::Queen, PieceColor::Black)),
                None,
                None,
                None,
                None,
                None,
                None,
                None,
            ],
            [None, None, None, None, None, None, None, None],
            [None, None, None, None, None, None, None, None],
            [None, None, None, None, None, None, None, None],
            [None, None, None, None, None, None, None, None],
        ];
        let board = Board::new(custom_board, PieceColor::White, vec![]);

        assert!(!board.is_checkmate());
    }

    #[test]
    fn is_draw_true() {
        let custom_board = [
            [
                Some((PieceType::King, PieceColor::White)),
                None,
                None,
                None,
                None,
                None,
                None,
                None,
            ],
            [
                None,
                None,
                Some((PieceType::Queen, PieceColor::Black)),
                None,
                None,
                None,
                None,
                None,
            ],
            [
                None,
                Some((PieceType::Rook, PieceColor::Black)),
                None,
                None,
                None,
                None,
                None,
                None,
            ],
            [None, None, None, None, None, None, None, None],
            [None, None, None, None, None, None, None, None],
            [None, None, None, None, None, None, None, None],
            [None, None, None, None, None, None, None, None],
            [None, None, None, None, None, None, None, None],
        ];
        let mut board = Board::new(custom_board, PieceColor::White, vec![]);

        assert!(board.is_draw());
    }

    #[test]
    fn is_draw_false() {
        let custom_board = [
            [
                Some((PieceType::King, PieceColor::White)),
                None,
                None,
                None,
                None,
                None,
                None,
                None,
            ],
            [
                None,
                None,
                None,
                None,
                Some((PieceType::Queen, PieceColor::Black)),
                None,
                None,
                None,
            ],
            [
                None,
                None,
                Some((PieceType::Rook, PieceColor::Black)),
                None,
                None,
                None,
                None,
                None,
            ],
            [None, None, None, None, None, None, None, None],
            [None, None, None, None, None, None, None, None],
            [None, None, None, None, None, None, None, None],
            [None, None, None, None, None, None, None, None],
            [None, None, None, None, None, None, None, None],
        ];
        let mut board = Board::new(custom_board, PieceColor::White, vec![]);

        assert!(!board.is_draw());
    }

    #[test]
    fn is_promote_false() {
        let custom_board = [
            [
                None,
                None,
                None,
                None,
                None,
                None,
                None,
                Some((PieceType::King, PieceColor::Black)),
            ],
            [
                None,
                None,
                None,
                Some((PieceType::Rook, PieceColor::White)),
                None,
                None,
                None,
                None,
            ],
            [None, None, None, None, None, None, None, None],
            [None, None, None, None, None, None, None, None],
            [None, None, None, None, None, None, None, None],
            [None, None, None, None, None, None, None, None],
            [
                None,
                None,
                None,
                Some((PieceType::Pawn, PieceColor::White)),
                None,
                None,
                None,
                None,
            ],
            [
                None,
                Some((PieceType::King, PieceColor::White)),
                None,
                None,
                None,
                None,
                None,
                None,
            ],
        ];
        let board = Board::new(
            custom_board,
            PieceColor::Black,
            vec![
                (PieceMove {
                    piece_type: PieceType::Pawn,
                    piece_color: PieceColor::White,
                    from: Coord::new(7, 3),
                    to: Coord::new(6, 3),
                }),
            ],
        );

        assert!(!board.is_latest_move_promotion());
    }
    #[test]
    fn is_promote_true() {
        let custom_board = [
            [
                None,
                None,
                None,
                None,
                Some((PieceType::Pawn, PieceColor::White)),
                None,
                None,
                Some((PieceType::King, PieceColor::Black)),
            ],
            [
                None,
                None,
                None,
                Some((PieceType::Rook, PieceColor::White)),
                None,
                None,
                None,
                None,
            ],
            [None, None, None, None, None, None, None, None],
            [None, None, None, None, None, None, None, None],
            [None, None, None, None, None, None, None, None],
            [None, None, None, None, None, None, None, None],
            [None, None, None, None, None, None, None, None],
            [
                None,
                Some((PieceType::King, PieceColor::White)),
                None,
                None,
                None,
                None,
                None,
                None,
            ],
        ];
        let board = Board::new(
            custom_board,
            PieceColor::Black,
            vec![
                (PieceMove {
                    piece_type: PieceType::Pawn,
                    piece_color: PieceColor::White,
                    from: Coord::new(1, 4),
                    to: Coord::new(0, 4),
                }),
            ],
        );

        assert!(board.is_latest_move_promotion());
    }

    #[test]
    fn promote_and_checkmate() {
        let custom_board = [
            [
                None,
                None,
                None,
                None,
                None,
                None,
                None,
                Some((PieceType::King, PieceColor::Black)),
            ],
            [
                None,
                None,
                None,
                Some((PieceType::Rook, PieceColor::White)),
                Some((PieceType::Pawn, PieceColor::White)),
                None,
                None,
                None,
            ],
            [None, None, None, None, None, None, None, None],
            [None, None, None, None, None, None, None, None],
            [None, None, None, None, None, None, None, None],
            [None, None, None, None, None, None, None, None],
            [None, None, None, None, None, None, None, None],
            [
                None,
                Some((PieceType::King, PieceColor::White)),
                None,
                None,
                None,
                None,
                None,
                None,
            ],
        ];
        // We setup the board
        let mut board = Board::new(custom_board, PieceColor::White, vec![]);
        assert!(!board.is_latest_move_promotion());

        // Move the pawn to a promote cell
        board.move_piece_on_the_board(&Coord::new(1, 4), &Coord::new(0, 4));
        assert!(board.is_latest_move_promotion());

        // Promote the pawn
        board.promote_piece();

        // The black king gets checkmated
        board.player_turn = PieceColor::Black;
        assert!(board.is_checkmate());
    }

    #[test]
    fn is_promote_true_black() {
        let custom_board = [
            [
                None,
                None,
                None,
                None,
                Some((PieceType::Pawn, PieceColor::Black)),
                None,
                None,
                Some((PieceType::King, PieceColor::White)),
            ],
            [
                None,
                None,
                None,
                Some((PieceType::Rook, PieceColor::Black)),
                None,
                None,
                None,
                None,
            ],
            [
                None,
                Some((PieceType::King, PieceColor::Black)),
                None,
                None,
                None,
                None,
                None,
                None,
            ],
            [None, None, None, None, None, None, None, None],
            [None, None, None, None, None, None, None, None],
            [None, None, None, None, None, None, None, None],
            [None, None, None, None, None, None, None, None],
            [None, None, None, None, None, None, None, None],
        ];
        let board = Board::new(
            custom_board,
            PieceColor::White,
            vec![
                (PieceMove {
                    piece_type: PieceType::Pawn,
                    piece_color: PieceColor::Black,
                    from: Coord::new(1, 4),
                    to: Coord::new(0, 4),
                }),
            ],
        );

        assert!(board.is_latest_move_promotion());
    }

    #[test]
    fn promote_and_draw() {
        let custom_board = [
            [None, None, None, None, None, None, None, None],
            [
                None,
                None,
                None,
                None,
                None,
                Some((PieceType::Pawn, PieceColor::Black)),
                None,
                Some((PieceType::King, PieceColor::White)),
            ],
            [
                None,
                Some((PieceType::King, PieceColor::Black)),
                None,
                None,
                None,
                None,
                None,
                None,
            ],
            [None, None, None, None, None, None, None, None],
            [
                None,
                None,
                None,
                None,
                None,
                None,
                Some((PieceType::Rook, PieceColor::Black)),
                None,
            ],
            [None, None, None, None, None, None, None, None],
            [None, None, None, None, None, None, None, None],
            [None, None, None, None, None, None, None, None],
        ];
        // We setup the board
        let mut board = Board::new(custom_board, PieceColor::Black, vec![]);
        assert!(!board.is_latest_move_promotion());

        // Move the pawn to a promote cell
        board.move_piece_on_the_board(&Coord::new(1, 5), &Coord::new(0, 5));
        assert!(board.is_latest_move_promotion());

        // Promote the pawn
        board.promote_piece();

        // The black king gets checkmated
        board.player_turn = PieceColor::White;
        assert!(board.is_draw());
    }
    #[test]
    fn fifty_moves_draw() {
        let custom_board = [
            [None, None, None, None, None, None, None, None],
            [
                None,
                None,
                Some((PieceType::King, PieceColor::White)),
                None,
                None,
                None,
                Some((PieceType::King, PieceColor::Black)),
                None,
            ],
            [None, None, None, None, None, None, None, None],
            [None, None, None, None, None, None, None, None],
            [None, None, None, None, None, None, None, None],
            [None, None, None, None, None, None, None, None],
            [None, None, None, None, None, None, None, None],
            [None, None, None, None, None, None, None, None],
        ];
        // We setup the board
        let mut board = Board::new(
            custom_board,
            PieceColor::White,
            vec![
                // We don't use the history for a fifty draw
            ],
        );

        board.consecutive_non_pawn_or_capture = 49;
        assert!(!board.is_draw());

        // Move the pawn to a make the 50th move
        board.move_piece_on_the_board(&Coord::new(1, 6), &Coord::new(1, 5));
        assert!(board.is_draw());
    }

    #[test]
    fn consecutive_position_draw() {
        let custom_board = [
            [
                None,
                None,
                Some((PieceType::King, PieceColor::White)),
                None,
                None,
                None,
                Some((PieceType::King, PieceColor::Black)),
                None,
            ],
            [None, None, None, None, None, None, None, None],
            [None, None, None, None, None, None, None, None],
            [None, None, None, None, None, None, None, None],
            [None, None, None, None, None, None, None, None],
            [None, None, None, None, None, None, None, None],
            [None, None, None, None, None, None, None, None],
            [None, None, None, None, None, None, None, None],
        ];

        // We setup the board
        let mut board = Board::new(
            custom_board,
            PieceColor::White,
            vec![
                (PieceMove {
                    piece_type: PieceType::King,
                    piece_color: PieceColor::White,
                    from: Coord::new(0, 2),
                    to: Coord::new(0, 1),
                }),
                (PieceMove {
                    piece_type: PieceType::King,
                    piece_color: PieceColor::Black,
                    from: Coord::new(0, 6),
                    to: Coord::new(0, 5),
                }),
                (PieceMove {
                    piece_type: PieceType::King,
                    piece_color: PieceColor::White,
                    from: Coord::new(0, 1),
                    to: Coord::new(0, 2),
                }),
                (PieceMove {
                    piece_type: PieceType::King,
                    piece_color: PieceColor::Black,
                    from: Coord::new(0, 5),
                    to: Coord::new(0, 6),
                }),
                (PieceMove {
                    piece_type: PieceType::King,
                    piece_color: PieceColor::White,
                    from: Coord::new(0, 2),
                    to: Coord::new(0, 1),
                }),
                (PieceMove {
                    piece_type: PieceType::King,
                    piece_color: PieceColor::Black,
                    from: Coord::new(0, 6),
                    to: Coord::new(0, 5),
                }),
                (PieceMove {
                    piece_type: PieceType::King,
                    piece_color: PieceColor::White,
                    from: Coord::new(0, 1),
                    to: Coord::new(0, 2),
                }),
                (PieceMove {
                    piece_type: PieceType::King,
                    piece_color: PieceColor::Black,
                    from: Coord::new(0, 5),
                    to: Coord::new(0, 6),
                }),
            ],
        );

        let mut copy_move_history = board.move_history.clone();

        for piece_move in copy_move_history.iter_mut() {
            board.move_piece_on_the_board(&piece_move.from, &piece_move.to);

            // In a chess game, board.is_draw() is called after every move
            assert!(!board.is_draw());
        }

        // Move the king to replicate a third time the same position
        board.move_piece_on_the_board(&Coord::new(0, 2), &Coord::new(0, 1));
        assert!(board.is_draw());
    }

    #[test]
    fn fen_converter_1() {
        let custom_board = [
            [
                None,
                None,
                Some((PieceType::King, PieceColor::Black)),
                None,
                None,
                None,
                None,
                Some((PieceType::Rook, PieceColor::White)),
            ],
            [None, None, None, None, None, None, None, None],
            [
                None,
                None,
                None,
                None,
                Some((PieceType::King, PieceColor::White)),
                None,
                None,
                None,
            ],
            [None, None, None, None, None, None, None, None],
            [None, None, None, None, None, None, None, None],
            [None, None, None, None, None, None, None, None],
            [None, None, None, None, None, None, None, None],
            [None, None, None, None, None, None, None, None],
        ];
        // We setup the board
        let mut board = Board::new(custom_board, PieceColor::White, vec![]);

        // Move the king to replicate a third time the same position
        assert_eq!(board.fen_position(), "2k4R/8/4K3/8/8/8/8/8 b - - 0 0");
    }

    #[test]
    fn fen_converter_en_passant() {
        let custom_board = [
            [
                None,
                None,
                Some((PieceType::King, PieceColor::Black)),
                None,
                None,
                None,
                None,
                Some((PieceType::Rook, PieceColor::White)),
            ],
            [None, None, None, None, None, None, None, None],
            [
                None,
                None,
                None,
                None,
                Some((PieceType::King, PieceColor::White)),
                None,
                None,
                None,
            ],
            [None, None, None, None, None, None, None, None],
            [
                None,
                None,
                Some((PieceType::Pawn, PieceColor::White)),
                None,
                None,
                None,
                None,
                None,
            ],
            [None, None, None, None, None, None, None, None],
            [None, None, None, None, None, None, None, None],
            [None, None, None, None, None, None, None, None],
        ];
        // We setup the board
        let mut board = Board::new(
            custom_board,
            PieceColor::White,
            vec![
                (PieceMove {
                    piece_type: PieceType::Pawn,
                    piece_color: PieceColor::White,
                    from: Coord::new(6, 2),
                    to: Coord::new(4, 2),
                }),
            ],
        );

        // Move the king to replicate a third time the same position
        assert_eq!(board.fen_position(), "2k4R/8/4K3/8/2P5/8/8/8 b - c3 0 0");
    }
    #[test]
    fn fen_converter_castling() {
        let custom_board = [
            [
                Some((PieceType::Rook, PieceColor::Black)),
                Some((PieceType::Knight, PieceColor::Black)),
                Some((PieceType::Bishop, PieceColor::Black)),
                Some((PieceType::Queen, PieceColor::Black)),
                Some((PieceType::King, PieceColor::Black)),
                Some((PieceType::Bishop, PieceColor::Black)),
                Some((PieceType::Knight, PieceColor::Black)),
                Some((PieceType::Rook, PieceColor::Black)),
            ],
            [
                Some((PieceType::Pawn, PieceColor::Black)),
                Some((PieceType::Pawn, PieceColor::Black)),
                Some((PieceType::Pawn, PieceColor::Black)),
                Some((PieceType::Pawn, PieceColor::Black)),
                Some((PieceType::Pawn, PieceColor::Black)),
                Some((PieceType::Pawn, PieceColor::Black)),
                Some((PieceType::Pawn, PieceColor::Black)),
                Some((PieceType::Pawn, PieceColor::Black)),
            ],
            [None, None, None, None, None, None, None, None],
            [None, None, None, None, None, None, None, None],
            [None, None, None, None, None, None, None, None],
            [None, None, None, None, None, None, None, None],
            [
                Some((PieceType::Pawn, PieceColor::White)),
                Some((PieceType::Pawn, PieceColor::White)),
                Some((PieceType::Pawn, PieceColor::White)),
                Some((PieceType::Pawn, PieceColor::White)),
                Some((PieceType::Pawn, PieceColor::White)),
                Some((PieceType::Pawn, PieceColor::White)),
                Some((PieceType::Pawn, PieceColor::White)),
                Some((PieceType::Pawn, PieceColor::White)),
            ],
            [
                Some((PieceType::Rook, PieceColor::White)),
                Some((PieceType::Knight, PieceColor::White)),
                Some((PieceType::Bishop, PieceColor::White)),
                Some((PieceType::Queen, PieceColor::White)),
                Some((PieceType::King, PieceColor::White)),
                Some((PieceType::Bishop, PieceColor::White)),
                Some((PieceType::Knight, PieceColor::White)),
                Some((PieceType::Rook, PieceColor::White)),
            ],
        ];
        // We setup the board
        let mut board = Board::new(custom_board, PieceColor::White, vec![]);

        // Move the king to replicate a third time the same position
        assert_eq!(
            board.fen_position(),
            "rnbqkbnr/pppppppp/8/8/8/8/PPPPPPPP/RNBQKBNR b kq - 0 0"
        );
    }
}<|MERGE_RESOLUTION|>--- conflicted
+++ resolved
@@ -132,16 +132,13 @@
     pub is_game_against_bot: bool,
     // the display mode
     pub display_mode: DisplayMode,
-<<<<<<< HEAD
     pub top_x: u16,
     pub top_y: u16,
     pub width: u16,
     pub height: u16,
-=======
     // if the bot is starting, meaning the player is black
     pub is_bot_starting: bool,
     // The white piece that got taken
->>>>>>> 3f833e60
     pub white_taken_pieces: Vec<PieceType>,
     // The black piece that got taken
     pub black_taken_pieces: Vec<PieceType>,
@@ -214,14 +211,11 @@
             engine: None,
             is_game_against_bot: false,
             display_mode: DisplayMode::DEFAULT,
-<<<<<<< HEAD
             top_x: 0,
             top_y: 0,
             width: 0,
             height: 0,
-=======
             is_bot_starting: false,
->>>>>>> 3f833e60
             white_taken_pieces: vec![],
             black_taken_pieces: vec![],
         }
@@ -247,14 +241,11 @@
             engine: None,
             is_game_against_bot: false,
             display_mode: DisplayMode::DEFAULT,
-<<<<<<< HEAD
             top_x: 0,
             top_y: 0,
             width: 0,
             height: 0,
-=======
             is_bot_starting: false,
->>>>>>> 3f833e60
             white_taken_pieces: vec![],
             black_taken_pieces: vec![],
         }

--- conflicted
+++ resolved
@@ -15,21 +15,6 @@
     strategy:
       matrix:
         toolchain:
-<<<<<<< HEAD
-        - stable
-        - beta
-        - nightly
-    steps:
-    - uses: actions/checkout@v4
-    - name: Install ALSA development libraries
-      run: sudo apt-get update && sudo apt-get install -y libasound2-dev
-    - run: rustup update ${{ matrix.toolchain }} && rustup default ${{ matrix.toolchain }}
-      continue-on-error: true
-    - run: cargo build --verbose
-      continue-on-error: true
-    - run: cargo test --verbose
-      continue-on-error: true
-=======
           - stable
           - beta
           - nightly
@@ -42,10 +27,11 @@
     steps:
       - uses: actions/checkout@v4
       - uses: Swatinem/rust-cache@v2
+      - name: Install ALSA development libraries
+        run: sudo apt-get update && sudo apt-get install -y libasound2-dev
       - run: rustup update ${{ matrix.toolchain }} && rustup default ${{ matrix.toolchain }}
         continue-on-error: true
       - run: cargo check --verbose
         continue-on-error: true
       - run: cargo test --verbose
-        continue-on-error: true
->>>>>>> f61d89f8
+        continue-on-error: true